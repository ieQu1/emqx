version: '3.9'

services:
  erlang:
    container_name: erlang
<<<<<<< HEAD
    image: emqx/build-env:erl23.3.4.9-3-ubuntu20.04
=======
    image: ghcr.io/emqx/emqx-builder/4.4-19:24.1.5-3-ubuntu20.04
>>>>>>> 7fc3f25d
    env_file:
      - conf.env
    environment:
      GITHUB_ACTIONS: ${GITHUB_ACTIONS}
      GITHUB_TOKEN: ${GITHUB_TOKEN}
      GITHUB_RUN_ID: ${GITHUB_RUN_ID}
      GITHUB_SHA: ${GITHUB_SHA}
      GITHUB_RUN_NUMBER: ${GITHUB_RUN_NUMBER}
      GITHUB_EVENT_NAME: ${GITHUB_EVENT_NAME}
      GITHUB_REF: ${GITHUB_REF}
    networks:
      - emqx_bridge
    volumes:
      - ../..:/emqx
    working_dir: /emqx
    tty: true

networks:
  emqx_bridge:
    driver: bridge
    name: emqx_bridge
    enable_ipv6: true
    ipam:
      driver: default
      config:
        - subnet: 172.100.239.0/24
          gateway: 172.100.239.1
        - subnet: 2001:3200:3200::/64
          gateway: 2001:3200:3200::1<|MERGE_RESOLUTION|>--- conflicted
+++ resolved
@@ -3,11 +3,7 @@
 services:
   erlang:
     container_name: erlang
-<<<<<<< HEAD
-    image: emqx/build-env:erl23.3.4.9-3-ubuntu20.04
-=======
     image: ghcr.io/emqx/emqx-builder/4.4-19:24.1.5-3-ubuntu20.04
->>>>>>> 7fc3f25d
     env_file:
       - conf.env
     environment:
