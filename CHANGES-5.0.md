--- conflicted
+++ resolved
@@ -24,21 +24,15 @@
 
 ## Bug fixes
 
-<<<<<<< HEAD
-* Websocket listener failed to read headers `X-Forwared-For` and `X-Forwarded-Port` [8415](https://github.com/emqx/emqx/pull/8415)
-* Deleted `cluster_singleton` from MQTT bridge config document. This config is no longer applicable in 5.0 [8407](https://github.com/emqx/emqx/pull/8407)
-* Fix `emqx/emqx:latest` docker image publish to use the Erlang flavor, but not Elixir flavor [8414](https://github.com/emqx/emqx/pull/8414)
-* Optimize performance of builtin database operations in processes with long message queue [8439](https://github.com/emqx/emqx/pull/8439)
-=======
 * Websocket listener failed to read headers `X-Forwarded-For` and `X-Forwarded-Port` [#8415](https://github.com/emqx/emqx/pull/8415)
 * Deleted `cluster_singleton` from MQTT bridge config document. This config is no longer applicable in 5.0 [#8407](https://github.com/emqx/emqx/pull/8407)
 * Fix `emqx/emqx:latest` docker image publish to use the Erlang flavor, but not Elixir flavor [#8414](https://github.com/emqx/emqx/pull/8414)
 * Changed the `exp` field in JWT auth to be optional rather than required to fix backwards compatability with 4.X releases. [#8425](https://github.com/emqx/emqx/pull/8425)
+* Optimize performance of builtin database operations in processes with long message queue [8439](https://github.com/emqx/emqx/pull/8439)
 
 ## Enhancements
 
 * Improve the speed of dashboard's HTTP API routing rule generation, which sometimes causes timeout [#8438](https://github.com/emqx/emqx/pull/8438)
->>>>>>> 13c19bb4
 
 # 5.0.2
 
