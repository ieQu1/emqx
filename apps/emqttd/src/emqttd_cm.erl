%%%-----------------------------------------------------------------------------
%%% @Copyright (C) 2012-2015, Feng Lee <feng@emqtt.io>
%%%
%%% Permission is hereby granted, free of charge, to any person obtaining a copy
%%% of this software and associated documentation files (the "Software"), to deal
%%% in the Software without restriction, including without limitation the rights
%%% to use, copy, modify, merge, publish, distribute, sublicense, and/or sell
%%% copies of the Software, and to permit persons to whom the Software is
%%% furnished to do so, subject to the following conditions:
%%%
%%% The above copyright notice and this permission notice shall be included in all
%%% copies or substantial portions of the Software.
%%%
%%% THE SOFTWARE IS PROVIDED "AS IS", WITHOUT WARRANTY OF ANY KIND, EXPRESS OR
%%% IMPLIED, INCLUDING BUT NOT LIMITED TO THE WARRANTIES OF MERCHANTABILITY,
%%% FITNESS FOR A PARTICULAR PURPOSE AND NONINFRINGEMENT. IN NO EVENT SHALL THE
%%% AUTHORS OR COPYRIGHT HOLDERS BE LIABLE FOR ANY CLAIM, DAMAGES OR OTHER
%%% LIABILITY, WHETHER IN AN ACTION OF CONTRACT, TORT OR OTHERWISE, ARISING FROM,
%%% OUT OF OR IN CONNECTION WITH THE SOFTWARE OR THE USE OR OTHER DEALINGS IN THE
%%% SOFTWARE.
%%%-----------------------------------------------------------------------------
%%% @doc
%%% MQTT Client Manager
%%%
%%% @end
%%%-----------------------------------------------------------------------------
-module(emqttd_cm).

-author("Feng Lee <feng@emqtt.io>").

-behaviour(gen_server).

-define(SERVER, ?MODULE).

%% API Exports 
-export([start_link/2]).

-export([lookup/1, register/1, unregister/1]).

%% gen_server Function Exports
-export([init/1, handle_call/3, handle_cast/2, handle_info/2,
         terminate/2, code_change/3]).

-record(state, {tab, statsfun}).

-define(POOL, cm).

%%%=============================================================================
%%% API
%%%=============================================================================

%%------------------------------------------------------------------------------
%% @doc Start client manager
%% @end
%%------------------------------------------------------------------------------
-spec start_link(Id, TabId) -> {ok, pid()} | ignore | {error, any()} when
        Id :: pos_integer(),
        TabId :: ets:tid().
start_link(Id, TabId) ->
    gen_server:start_link(?MODULE, [Id, TabId], []).

%%------------------------------------------------------------------------------
%% @doc Lookup client pid with clientId
%% @end
%%------------------------------------------------------------------------------
-spec lookup(ClientId :: binary()) -> pid() | undefined.
lookup(ClientId) when is_binary(ClientId) ->
    case ets:lookup(emqttd_cm_sup:table(), ClientId) of
	[{_, Pid, _}] -> Pid;
	[] -> undefined
	end.

%%------------------------------------------------------------------------------
%% @doc Register clientId with pid.
%% @end
%%------------------------------------------------------------------------------
-spec register(ClientId :: binary()) -> ok.
register(ClientId) when is_binary(ClientId) ->
    CmPid = gproc_pool:pick_worker(?POOL, ClientId),
    gen_server:call(CmPid, {register, ClientId, self()}, infinity).

%%------------------------------------------------------------------------------
%% @doc Unregister clientId with pid.
%% @end
%%------------------------------------------------------------------------------
-spec unregister(ClientId :: binary()) -> ok.
unregister(ClientId) when is_binary(ClientId) ->
<<<<<<< HEAD
    gen_server:cast(?SERVER, {unregister, ClientId, self()}).
=======
    CmPid = gproc_pool:pick_worker(?POOL, ClientId),
    gen_server:cast(CmPid, {unregister, ClientId, self()}).
>>>>>>> b3bcfa90

%%%=============================================================================
%%% gen_server callbacks
%%%=============================================================================

<<<<<<< HEAD
init([]) ->
    TabId = ets:new(?CLIENT_TAB, [set,
                                  named_table,
                                  public,
                                  {write_concurrency, true}]),
    StatsFun = emqttd_broker:statsfun('clients/count', 'clients/max'),
    {ok, #state{tab = TabId, statsfun = StatsFun}}.
=======
init([Id, TabId]) ->
    gproc_pool:connect_worker(?POOL, {?MODULE, Id}),
    {ok, #state{tab = TabId}}.
>>>>>>> b3bcfa90

handle_call({register, ClientId, Pid}, _From, State = #state{tab = Tab}) ->
	case ets:lookup(Tab, ClientId) of
        [{_, Pid, _}] ->
			lager:error("clientId '~s' has been registered with ~p", [ClientId, Pid]),
            ignore;
		[{_, OldPid, MRef}] ->
			lager:error("clientId '~s' is duplicated: pid=~p, oldpid=~p", [ClientId, Pid, OldPid]),
			OldPid ! {stop, duplicate_id, Pid},
			erlang:demonitor(MRef),
            ets:insert(Tab, {ClientId, Pid, erlang:monitor(process, Pid)});
		[] -> 
            ets:insert(Tab, {ClientId, Pid, erlang:monitor(process, Pid)})
	end,
    {reply, ok, State};

handle_call(Req, _From, State) ->
    lager:error("unexpected request: ~p", [Req]),
    {reply, {error, badreq}, State}.

handle_cast({unregister, ClientId, Pid}, State = #state{tab = TabId}) ->
	case ets:lookup(TabId, ClientId) of
	[{_, Pid, MRef}] ->
		erlang:demonitor(MRef, [flush]),
		ets:delete(TabId, ClientId);
	[_] -> 
		ignore;
	[] ->
		lager:error("cannot find clientId '~s' with ~p", [ClientId, Pid])
	end,
	{noreply, setstats(State)};

handle_cast(_Msg, State) ->
    {noreply, State}.

handle_info({'DOWN', MRef, process, DownPid, _Reason}, State = #state{tab = TabId}) ->
	ets:match_delete(TabId, {'_', DownPid, MRef}),
    {noreply, setstats(State)};

handle_info(_Info, State) ->
    {noreply, State}.

terminate(_Reason, _State) ->
    ok.

code_change(_OldVsn, State, _Extra) ->
    {ok, State}.

%%%=============================================================================
%%% Internal functions
%%%=============================================================================

<<<<<<< HEAD
setstats(State = #state{statsfun = StatsFun}) ->
    StatsFun(ets:info(?CLIENT_TAB, size)), State.
=======
setstats(State = #state{tab = TabId}) ->
    emqttd_broker:setstats('clients/count',
                           'clients/max',
                           ets:info(TabId, size)), State.
>>>>>>> b3bcfa90

<|MERGE_RESOLUTION|>--- conflicted
+++ resolved
@@ -85,30 +85,17 @@
 %%------------------------------------------------------------------------------
 -spec unregister(ClientId :: binary()) -> ok.
 unregister(ClientId) when is_binary(ClientId) ->
-<<<<<<< HEAD
-    gen_server:cast(?SERVER, {unregister, ClientId, self()}).
-=======
     CmPid = gproc_pool:pick_worker(?POOL, ClientId),
     gen_server:cast(CmPid, {unregister, ClientId, self()}).
->>>>>>> b3bcfa90
 
 %%%=============================================================================
 %%% gen_server callbacks
 %%%=============================================================================
 
-<<<<<<< HEAD
-init([]) ->
-    TabId = ets:new(?CLIENT_TAB, [set,
-                                  named_table,
-                                  public,
-                                  {write_concurrency, true}]),
+init([Id, TabId]) ->
+    gproc_pool:connect_worker(?POOL, {?MODULE, Id}),
     StatsFun = emqttd_broker:statsfun('clients/count', 'clients/max'),
     {ok, #state{tab = TabId, statsfun = StatsFun}}.
-=======
-init([Id, TabId]) ->
-    gproc_pool:connect_worker(?POOL, {?MODULE, Id}),
-    {ok, #state{tab = TabId}}.
->>>>>>> b3bcfa90
 
 handle_call({register, ClientId, Pid}, _From, State = #state{tab = Tab}) ->
 	case ets:lookup(Tab, ClientId) of
@@ -161,13 +148,6 @@
 %%% Internal functions
 %%%=============================================================================
 
-<<<<<<< HEAD
-setstats(State = #state{statsfun = StatsFun}) ->
-    StatsFun(ets:info(?CLIENT_TAB, size)), State.
-=======
-setstats(State = #state{tab = TabId}) ->
-    emqttd_broker:setstats('clients/count',
-                           'clients/max',
-                           ets:info(TabId, size)), State.
->>>>>>> b3bcfa90
+setstats(State = #state{tab = TabId, statsfun = StatsFun}) ->
+    StatsFun(ets:info(TabId, size)), State.
 
