--- conflicted
+++ resolved
@@ -229,20 +229,9 @@
 process_update_request(ConfKeyPath, _Handlers, {remove, Opts}) ->
     OldRawConf = emqx_config:get_root_raw(ConfKeyPath),
     BinKeyPath = bin_path(ConfKeyPath),
-<<<<<<< HEAD
-    NewRawConf = emqx_map_lib:deep_remove(BinKeyPath, OldRawConf),
+    NewRawConf = emqx_utils_maps:deep_remove(BinKeyPath, OldRawConf),
     OverrideConf = remove_from_override_config(BinKeyPath, Opts),
     {ok, NewRawConf, OverrideConf, Opts};
-=======
-    case check_permissions(remove, BinKeyPath, OldRawConf, Opts) of
-        allow ->
-            NewRawConf = emqx_utils_maps:deep_remove(BinKeyPath, OldRawConf),
-            OverrideConf = remove_from_override_config(BinKeyPath, Opts),
-            {ok, NewRawConf, OverrideConf, Opts};
-        {deny, Reason} ->
-            {error, {permission_denied, Reason}}
-    end;
->>>>>>> 7df04933
 process_update_request(ConfKeyPath, Handlers, {{update, UpdateReq}, Opts}) ->
     OldRawConf = emqx_config:get_root_raw(ConfKeyPath),
     case do_update_config(ConfKeyPath, Handlers, OldRawConf, UpdateReq) of
@@ -546,103 +535,4 @@
     Handlers.
 
 save_handlers(Handlers) ->
-<<<<<<< HEAD
-    application:set_env(emqx, ?MODULE, Handlers).
-=======
-    application:set_env(emqx, ?MODULE, Handlers).
-
-check_permissions(_Action, _ConfKeyPath, _NewRawConf, #{override_to := local}) ->
-    allow;
-check_permissions(Action, ConfKeyPath, NewRawConf, _Opts) ->
-    case emqx_utils_maps:deep_find(ConfKeyPath, NewRawConf) of
-        {ok, NewRaw} ->
-            LocalOverride = emqx_config:read_override_conf(#{override_to => local}),
-            case emqx_utils_maps:deep_find(ConfKeyPath, LocalOverride) of
-                {ok, LocalRaw} ->
-                    case is_mutable(Action, NewRaw, LocalRaw) of
-                        ok ->
-                            allow;
-                        {error, Error} ->
-                            ?SLOG(error, #{
-                                msg => "prevent_remove_local_override_conf",
-                                config_key_path => ConfKeyPath,
-                                error => Error
-                            }),
-                            {deny, "Disable changed from local-override.conf"}
-                    end;
-                {not_found, _, _} ->
-                    allow
-            end;
-        {not_found, _, _} ->
-            allow
-    end.
-
-is_mutable(Action, NewRaw, LocalRaw) ->
-    try
-        KeyPath = [],
-        is_mutable(KeyPath, Action, NewRaw, LocalRaw)
-    catch
-        throw:Error -> Error
-    end.
-
--define(REMOVE_FAILED, "remove_failed").
--define(UPDATE_FAILED, "update_failed").
-
-is_mutable(KeyPath, Action, New = #{}, Local = #{}) ->
-    maps:foreach(
-        fun(Key, SubLocal) ->
-            case maps:find(Key, New) of
-                error -> ok;
-                {ok, SubNew} -> is_mutable(KeyPath ++ [Key], Action, SubNew, SubLocal)
-            end
-        end,
-        Local
-    );
-is_mutable(KeyPath, remove, Update, Origin) ->
-    throw({error, {?REMOVE_FAILED, KeyPath, Update, Origin}});
-is_mutable(_KeyPath, update, Val, Val) ->
-    ok;
-is_mutable(KeyPath, update, Update, Origin) ->
-    throw({error, {?UPDATE_FAILED, KeyPath, Update, Origin}}).
-
--ifdef(TEST).
--include_lib("eunit/include/eunit.hrl").
-
-is_mutable_update_test() ->
-    Action = update,
-    ?assertEqual(ok, is_mutable(Action, #{}, #{})),
-    ?assertEqual(ok, is_mutable(Action, #{a => #{b => #{c => #{}}}}, #{a => #{b => #{c => #{}}}})),
-    ?assertEqual(ok, is_mutable(Action, #{a => #{b => #{c => 1}}}, #{a => #{b => #{c => 1}}})),
-    ?assertEqual(
-        {error, {?UPDATE_FAILED, [a, b, c], 1, 2}},
-        is_mutable(Action, #{a => #{b => #{c => 1}}}, #{a => #{b => #{c => 2}}})
-    ),
-    ?assertEqual(
-        {error, {?UPDATE_FAILED, [a, b, d], 2, 3}},
-        is_mutable(Action, #{a => #{b => #{c => 1, d => 2}}}, #{a => #{b => #{c => 1, d => 3}}})
-    ),
-    ok.
-
-is_mutable_remove_test() ->
-    Action = remove,
-    ?assertEqual(ok, is_mutable(Action, #{}, #{})),
-    ?assertEqual(ok, is_mutable(Action, #{a => #{b => #{c => #{}}}}, #{a1 => #{b => #{c => #{}}}})),
-    ?assertEqual(ok, is_mutable(Action, #{a => #{b => #{c => 1}}}, #{a => #{b1 => #{c => 1}}})),
-    ?assertEqual(ok, is_mutable(Action, #{a => #{b => #{c => 1}}}, #{a => #{b => #{c1 => 1}}})),
-
-    ?assertEqual(
-        {error, {?REMOVE_FAILED, [a, b, c], 1, 1}},
-        is_mutable(Action, #{a => #{b => #{c => 1}}}, #{a => #{b => #{c => 1}}})
-    ),
-    ?assertEqual(
-        {error, {?REMOVE_FAILED, [a, b, c], 1, 2}},
-        is_mutable(Action, #{a => #{b => #{c => 1}}}, #{a => #{b => #{c => 2}}})
-    ),
-    ?assertEqual(
-        {error, {?REMOVE_FAILED, [a, b, c], 1, 1}},
-        is_mutable(Action, #{a => #{b => #{c => 1, d => 2}}}, #{a => #{b => #{c => 1, d => 3}}})
-    ),
-    ok.
-
--endif.
->>>>>>> 7df04933
+    application:set_env(emqx, ?MODULE, Handlers).