%%--------------------------------------------------------------------
%% Copyright (c) 2021-2024 EMQ Technologies Co., Ltd. All Rights Reserved.
%%
%% Licensed under the Apache License, Version 2.0 (the "License");
%% you may not use this file except in compliance with the License.
%% You may obtain a copy of the License at
%%
%%     http://www.apache.org/licenses/LICENSE-2.0
%%
%% Unless required by applicable law or agreed to in writing, software
%% distributed under the License is distributed on an "AS IS" BASIS,
%% WITHOUT WARRANTIES OR CONDITIONS OF ANY KIND, either express or implied.
%% See the License for the specific language governing permissions and
%% limitations under the License.
%%--------------------------------------------------------------------

-module(emqx_persistent_session_ds).

-behaviour(emqx_session).

-include("emqx.hrl").
-include_lib("emqx/include/logger.hrl").
-include_lib("snabbkaffe/include/trace.hrl").
-include_lib("stdlib/include/ms_transform.hrl").

-include("emqx_mqtt.hrl").

-include("emqx_persistent_session_ds.hrl").

-ifdef(TEST).
-include_lib("proper/include/proper.hrl").
-include_lib("eunit/include/eunit.hrl").
-endif.

%% Session API
-export([
<<<<<<< HEAD
    create/4,
    open/4,
    destroy/1
=======
    create/3,
    open/3,
    destroy/1,
    kick_offline_session/1
>>>>>>> ea917d6b
]).

-export([
    info/2,
    stats/1
]).

-export([
    subscribe/3,
    unsubscribe/2,
    get_subscription/2
]).

-export([
    publish/3,
    puback/3,
    pubrec/2,
    pubrel/2,
    pubcomp/3
]).

-export([
    deliver/3,
    replay/3,
    handle_timeout/3,
    disconnect/2,
    terminate/2
]).

%% Will message handling
-export([
    clear_will_message/1,
    publish_will_message_now/2
]).

%% Managment APIs:
-export([
    list_client_subscriptions/1
]).

%% session table operations
-export([create_tables/0, sync/1]).

%% internal export used by session GC process
-export([destroy_session/1]).

%% Remove me later (satisfy checks for an unused BPAPI)
-export([
    do_open_iterator/3,
    do_ensure_iterator_closed/1,
    do_ensure_all_iterators_closed/1
]).

-export([print_session/1, seqno_diff/4]).

-ifdef(TEST).
-export([
    session_open/4,
    list_all_sessions/0
]).
-endif.

-export_type([
    id/0,
    seqno/0,
    timestamp/0,
    topic_filter/0,
    subscription_id/0,
    subscription/0,
    session/0,
    stream_state/0
]).

-type seqno() :: non_neg_integer().

%% Currently, this is the clientid.  We avoid `emqx_types:clientid()' because that can be
%% an atom, in theory (?).
-type id() :: binary().
-type topic_filter() :: emqx_types:topic().

-type subscription_id() :: integer().

-type subscription() :: #{
    id := subscription_id(),
    start_time := emqx_ds:time(),
    props := map(),
    deleted := boolean()
}.

-define(TIMER_PULL, timer_pull).
-define(TIMER_GET_STREAMS, timer_get_streams).
-define(TIMER_BUMP_LAST_ALIVE_AT, timer_bump_last_alive_at).
-define(TIMER_RETRY_REPLAY, timer_retry_replay).

-type timer() :: ?TIMER_PULL | ?TIMER_GET_STREAMS | ?TIMER_BUMP_LAST_ALIVE_AT | ?TIMER_RETRY_REPLAY.

%% TODO: Needs configuration?
-define(TIMEOUT_RETRY_REPLAY, 1000).

-type session() :: #{
    %% Client ID
    id := id(),
    %% Configuration:
    props := map(),
    %% Persistent state:
    s := emqx_persistent_session_ds_state:t(),
    %% Buffer:
    inflight := emqx_persistent_session_ds_inflight:t(),
    %% In-progress replay:
    %% List of stream replay states to be added to the inflight buffer.
    replay => [{_StreamKey, stream_state()}, ...],
    %% Timers:
    timer() => reference()
}.

-define(IS_REPLAY_ONGOING(SESS), is_map_key(replay, SESS)).

-record(req_sync, {
    from :: pid(),
    ref :: reference()
}).

-type stream_state() :: #srs{}.

-type message() :: emqx_types:message().
-type timestamp() :: emqx_utils_calendar:epoch_millisecond().
-type millisecond() :: non_neg_integer().
-type clientinfo() :: emqx_types:clientinfo().
-type conninfo() :: emqx_session:conninfo().
-type replies() :: emqx_session:replies().

-define(STATS_KEYS, [
    durable,
    subscriptions_cnt,
    subscriptions_max,
    inflight_cnt,
    inflight_max,
    mqueue_len,
    mqueue_dropped,
    seqno_q1_comm,
    seqno_q1_dup,
    seqno_q1_next,
    seqno_q2_comm,
    seqno_q2_dup,
    seqno_q2_rec,
    seqno_q2_next,
    n_streams
]).

%%

-spec create(clientinfo(), conninfo(), emqx_maybe:t(message()), emqx_session:conf()) ->
    session().
create(#{clientid := ClientID} = ClientInfo, ConnInfo, MaybeWillMsg, Conf) ->
    ensure_timers(session_ensure_new(ClientID, ClientInfo, ConnInfo, MaybeWillMsg, Conf)).

-spec open(clientinfo(), conninfo(), emqx_maybe:t(message()), emqx_session:conf()) ->
    {_IsPresent :: true, session(), []} | false.
open(#{clientid := ClientID} = ClientInfo, ConnInfo, MaybeWillMsg, Conf) ->
    %% NOTE
    %% The fact that we need to concern about discarding all live channels here
    %% is essentially a consequence of the in-memory session design, where we
    %% have disconnected channels holding onto session state. Ideally, we should
    %% somehow isolate those idling not-yet-expired sessions into a separate process
    %% space, and move this call back into `emqx_cm` where it belongs.
    ok = emqx_cm:takeover_kick(ClientID),
    case session_open(ClientID, ClientInfo, ConnInfo, MaybeWillMsg) of
        Session0 = #{} ->
            Session = Session0#{props => Conf},
            {true, ensure_timers(Session), []};
        false ->
            false
    end.

-spec destroy(session() | clientinfo()) -> ok.
destroy(#{id := ClientID}) ->
    destroy_session(ClientID);
destroy(#{clientid := ClientID}) ->
    destroy_session(ClientID).

destroy_session(ClientID) ->
    session_drop(ClientID, destroy).

-spec kick_offline_session(emqx_types:clientid()) -> ok.
kick_offline_session(ClientID) ->
    case emqx_persistent_message:is_persistence_enabled() of
        true ->
            session_drop(ClientID, kicked);
        false ->
            ok
    end.

%%--------------------------------------------------------------------
%% Info, Stats
%%--------------------------------------------------------------------

info(Keys, Session) when is_list(Keys) ->
    [{Key, info(Key, Session)} || Key <- Keys];
info(id, #{id := ClientID}) ->
    ClientID;
info(clientid, #{id := ClientID}) ->
    ClientID;
info(durable, _) ->
    true;
info(created_at, #{s := S}) ->
    emqx_persistent_session_ds_state:get_created_at(S);
info(is_persistent, #{}) ->
    true;
info(subscriptions, #{s := S}) ->
    emqx_persistent_session_ds_subs:to_map(S);
info(subscriptions_cnt, #{s := S}) ->
    emqx_topic_gbt:size(emqx_persistent_session_ds_state:get_subscriptions(S));
info(subscriptions_max, #{props := Conf}) ->
    maps:get(max_subscriptions, Conf);
info(upgrade_qos, #{props := Conf}) ->
    maps:get(upgrade_qos, Conf);
info(inflight, #{inflight := Inflight}) ->
    Inflight;
info(inflight_cnt, #{inflight := Inflight}) ->
    emqx_persistent_session_ds_inflight:n_inflight(Inflight);
info(inflight_max, #{inflight := Inflight}) ->
    emqx_persistent_session_ds_inflight:receive_maximum(Inflight);
info(retry_interval, #{props := Conf}) ->
    maps:get(retry_interval, Conf);
% info(mqueue, #sessmem{mqueue = MQueue}) ->
%     MQueue;
info(mqueue_len, #{inflight := Inflight}) ->
    emqx_persistent_session_ds_inflight:n_buffered(all, Inflight);
% info(mqueue_max, #sessmem{mqueue = MQueue}) ->
%     emqx_mqueue:max_len(MQueue);
info(mqueue_dropped, _Session) ->
    0;
%% info(next_pkt_id, #{s := S}) ->
%%     {PacketId, _} = emqx_persistent_message_ds_replayer:next_packet_id(S),
%%     PacketId;
% info(awaiting_rel, #sessmem{awaiting_rel = AwaitingRel}) ->
%     AwaitingRel;
%% info(awaiting_rel_cnt, #{s := S}) ->
%%     seqno_diff(?QOS_2, ?rec, ?committed(?QOS_2), S);
info(seqno_q1_comm, #{s := S}) ->
    emqx_persistent_session_ds_state:get_seqno(?committed(?QOS_1), S);
info(seqno_q1_dup, #{s := S}) ->
    emqx_persistent_session_ds_state:get_seqno(?dup(?QOS_1), S);
info(seqno_q1_next, #{s := S}) ->
    emqx_persistent_session_ds_state:get_seqno(?next(?QOS_1), S);
info(seqno_q2_comm, #{s := S}) ->
    emqx_persistent_session_ds_state:get_seqno(?committed(?QOS_2), S);
info(seqno_q2_dup, #{s := S}) ->
    emqx_persistent_session_ds_state:get_seqno(?dup(?QOS_2), S);
info(seqno_q2_rec, #{s := S}) ->
    emqx_persistent_session_ds_state:get_seqno(?rec, S);
info(seqno_q2_next, #{s := S}) ->
    emqx_persistent_session_ds_state:get_seqno(?next(?QOS_2), S);
info(n_streams, #{s := S}) ->
    emqx_persistent_session_ds_state:fold_streams(
        fun(_, _, Acc) -> Acc + 1 end,
        0,
        S
    );
info(awaiting_rel_max, #{props := Conf}) ->
    maps:get(max_awaiting_rel, Conf);
info(await_rel_timeout, #{props := _Conf}) ->
    %% TODO: currently this setting is ignored:
    %% maps:get(await_rel_timeout, Conf).
    0;
info({MsgsQ, _PagerParams}, _Session) when MsgsQ =:= mqueue_msgs; MsgsQ =:= inflight_msgs ->
    {error, not_implemented}.

-spec stats(session()) -> emqx_types:stats().
stats(Session) ->
    info(?STATS_KEYS, Session).

%% Used by management API
-spec print_session(emqx_types:clientid()) -> map() | undefined.
print_session(ClientId) ->
    case try_get_live_session(ClientId) of
        {Pid, SessionState} ->
            maps:update_with(
                s, fun emqx_persistent_session_ds_state:format/1, SessionState#{
                    '_alive' => {true, Pid}
                }
            );
        not_found ->
            case emqx_persistent_session_ds_state:print_session(ClientId) of
                undefined ->
                    undefined;
                S ->
                    #{s => S, '_alive' => false}
            end;
        not_persistent ->
            undefined
    end.

%%--------------------------------------------------------------------
%% Client -> Broker: SUBSCRIBE / UNSUBSCRIBE
%%--------------------------------------------------------------------

-spec subscribe(topic_filter(), emqx_types:subopts(), session()) ->
    {ok, session()} | {error, emqx_types:reason_code()}.
subscribe(
    TopicFilter,
    SubOpts,
    Session = #{id := ID, s := S0}
) ->
    case emqx_persistent_session_ds_subs:lookup(TopicFilter, S0) of
        undefined ->
            %% TODO: max subscriptions

            %% N.B.: we chose to update the router before adding the
            %% subscription to the session/iterator table. The
            %% reasoning for this is as follows:
            %%
            %% Messages matching this topic filter should start to be
            %% persisted as soon as possible to avoid missing
            %% messages. If this is the first such persistent session
            %% subscription, it's important to do so early on.
            %%
            %% This could, in turn, lead to some inconsistency: if
            %% such a route gets created but the session/iterator data
            %% fails to be updated accordingly, we have a dangling
            %% route. To remove such dangling routes, we may have a
            %% periodic GC process that removes routes that do not
            %% have a matching persistent subscription. Also, route
            %% operations use dirty mnesia operations, which
            %% inherently have room for inconsistencies.
            %%
            %% In practice, we use the iterator reference table as a
            %% source of truth, since it is guarded by a transaction
            %% context: we consider a subscription operation to be
            %% successful if it ended up changing this table. Both
            %% router and iterator information can be reconstructed
            %% from this table, if needed.
            ok = emqx_persistent_session_ds_router:do_add_route(TopicFilter, ID),
            {SubId, S1} = emqx_persistent_session_ds_state:new_id(S0),
            Subscription = #{
                start_time => now_ms(),
                props => SubOpts,
                id => SubId,
                deleted => false
            },
            IsNew = true;
        Subscription0 = #{} ->
            Subscription = Subscription0#{props => SubOpts},
            IsNew = false,
            S1 = S0
    end,
    S = emqx_persistent_session_ds_subs:on_subscribe(TopicFilter, Subscription, S1),
    ?tp(persistent_session_ds_subscription_added, #{
        topic_filter => TopicFilter, sub => Subscription, is_new => IsNew
    }),
    {ok, Session#{s => S}}.

-spec unsubscribe(topic_filter(), session()) ->
    {ok, session(), emqx_types:subopts()} | {error, emqx_types:reason_code()}.
unsubscribe(
    TopicFilter,
    Session = #{id := ID, s := S0}
) ->
    case emqx_persistent_session_ds_subs:lookup(TopicFilter, S0) of
        undefined ->
            {error, ?RC_NO_SUBSCRIPTION_EXISTED};
        Subscription = #{props := SubOpts} ->
            S = do_unsubscribe(ID, TopicFilter, Subscription, S0),
            {ok, Session#{s => S}, SubOpts}
    end.

-spec do_unsubscribe(id(), topic_filter(), subscription(), emqx_persistent_session_ds_state:t()) ->
    emqx_persistent_session_ds_state:t().
do_unsubscribe(SessionId, TopicFilter, Subscription = #{id := SubId}, S0) ->
    S1 = emqx_persistent_session_ds_subs:on_unsubscribe(TopicFilter, Subscription, S0),
    ?tp(persistent_session_ds_subscription_delete, #{
        session_id => SessionId, topic_filter => TopicFilter
    }),
    S = emqx_persistent_session_ds_stream_scheduler:on_unsubscribe(SubId, S1),
    ?tp_span(
        persistent_session_ds_subscription_route_delete,
        #{session_id => SessionId, topic_filter => TopicFilter},
        ok = emqx_persistent_session_ds_router:do_delete_route(TopicFilter, SessionId)
    ),
    S.

-spec get_subscription(topic_filter(), session()) ->
    emqx_types:subopts() | undefined.
get_subscription(TopicFilter, #{s := S}) ->
    case emqx_persistent_session_ds_subs:lookup(TopicFilter, S) of
        _Subscription = #{props := SubOpts} ->
            SubOpts;
        undefined ->
            undefined
    end.

%%--------------------------------------------------------------------
%% Client -> Broker: PUBLISH
%%--------------------------------------------------------------------

-spec publish(emqx_types:packet_id(), emqx_types:message(), session()) ->
    {ok, emqx_types:publish_result(), session()}
    | {error, emqx_types:reason_code()}.
publish(_PacketId, Msg, Session) ->
    %% TODO: QoS2
    Result = emqx_broker:publish(Msg),
    {ok, Result, Session}.

%%--------------------------------------------------------------------
%% Client -> Broker: PUBACK
%%--------------------------------------------------------------------

-spec puback(clientinfo(), emqx_types:packet_id(), session()) ->
    {ok, emqx_types:message(), replies(), session()}
    | {error, emqx_types:reason_code()}.
puback(_ClientInfo, PacketId, Session0) ->
    case update_seqno(puback, PacketId, Session0) of
        {ok, Msg, Session} ->
            {ok, Msg, [], pull_now(Session)};
        Error ->
            Error
    end.

%%--------------------------------------------------------------------
%% Client -> Broker: PUBREC
%%--------------------------------------------------------------------

-spec pubrec(emqx_types:packet_id(), session()) ->
    {ok, emqx_types:message(), session()}
    | {error, emqx_types:reason_code()}.
pubrec(PacketId, Session0) ->
    case update_seqno(pubrec, PacketId, Session0) of
        {ok, Msg, Session} ->
            {ok, Msg, Session};
        Error = {error, _} ->
            Error
    end.

%%--------------------------------------------------------------------
%% Client -> Broker: PUBREL
%%--------------------------------------------------------------------

-spec pubrel(emqx_types:packet_id(), session()) ->
    {ok, session()} | {error, emqx_types:reason_code()}.
pubrel(_PacketId, Session = #{}) ->
    % TODO: stub
    {ok, Session}.

%%--------------------------------------------------------------------
%% Client -> Broker: PUBCOMP
%%--------------------------------------------------------------------

-spec pubcomp(clientinfo(), emqx_types:packet_id(), session()) ->
    {ok, emqx_types:message(), replies(), session()}
    | {error, emqx_types:reason_code()}.
pubcomp(_ClientInfo, PacketId, Session0) ->
    case update_seqno(pubcomp, PacketId, Session0) of
        {ok, Msg, Session} ->
            {ok, Msg, [], pull_now(Session)};
        Error = {error, _} ->
            Error
    end.

%%--------------------------------------------------------------------

-spec deliver(clientinfo(), [emqx_types:deliver()], session()) ->
    {ok, replies(), session()}.
deliver(ClientInfo, Delivers, Session0) ->
    %% Durable sessions still have to handle some transient messages.
    %% For example, retainer sends messages to the session directly.
    Session = lists:foldl(
        fun(Msg, Acc) -> enqueue_transient(ClientInfo, Msg, Acc) end, Session0, Delivers
    ),
    {ok, [], pull_now(Session)}.

-spec handle_timeout(clientinfo(), _Timeout, session()) ->
    {ok, replies(), session()} | {ok, replies(), timeout(), session()}.
handle_timeout(ClientInfo, ?TIMER_PULL, Session0) ->
    {Publishes, Session1} =
        case ?IS_REPLAY_ONGOING(Session0) of
            false ->
                drain_buffer(fetch_new_messages(Session0, ClientInfo));
            true ->
                {[], Session0}
        end,
    Timeout =
        case Publishes of
            [] ->
                get_config(ClientInfo, [idle_poll_interval]);
            [_ | _] ->
                0
        end,
    Session = emqx_session:ensure_timer(?TIMER_PULL, Timeout, Session1),
    {ok, Publishes, Session};
handle_timeout(ClientInfo, ?TIMER_RETRY_REPLAY, Session0) ->
    Session = replay_streams(Session0, ClientInfo),
    {ok, [], Session};
handle_timeout(ClientInfo, ?TIMER_GET_STREAMS, Session0 = #{s := S0}) ->
    S1 = emqx_persistent_session_ds_subs:gc(S0),
    S = emqx_persistent_session_ds_stream_scheduler:renew_streams(S1),
    Interval = get_config(ClientInfo, [renew_streams_interval]),
    Session = emqx_session:ensure_timer(
        ?TIMER_GET_STREAMS,
        Interval,
        Session0#{s => S}
    ),
    {ok, [], Session};
handle_timeout(_ClientInfo, ?TIMER_BUMP_LAST_ALIVE_AT, Session0 = #{s := S0}) ->
    S = emqx_persistent_session_ds_state:commit(bump_last_alive(S0)),
    Session = emqx_session:ensure_timer(
        ?TIMER_BUMP_LAST_ALIVE_AT,
        bump_interval(),
        Session0#{s => S}
    ),
    {ok, [], Session};
handle_timeout(_ClientInfo, #req_sync{from = From, ref = Ref}, Session = #{s := S0}) ->
    S = emqx_persistent_session_ds_state:commit(S0),
    From ! Ref,
    {ok, [], Session#{s => S}};
handle_timeout(_ClientInfo, Timeout, Session) ->
    ?SLOG(warning, #{msg => "unknown_ds_timeout", timeout => Timeout}),
    {ok, [], Session}.

bump_last_alive(S0) ->
    %% Note: we take a pessimistic approach here and assume that the client will be alive
    %% until the next bump timeout.  With this, we avoid garbage collecting this session
    %% too early in case the session/connection/node crashes earlier without having time
    %% to commit the time.
    EstimatedLastAliveAt = now_ms() + bump_interval(),
    emqx_persistent_session_ds_state:set_last_alive_at(EstimatedLastAliveAt, S0).

-spec replay(clientinfo(), [], session()) ->
    {ok, replies(), session()}.
replay(ClientInfo, [], Session0 = #{s := S0}) ->
    Streams = emqx_persistent_session_ds_stream_scheduler:find_replay_streams(S0),
    Session = replay_streams(Session0#{replay => Streams}, ClientInfo),
    {ok, [], Session}.

replay_streams(Session0 = #{replay := [{_StreamKey, Srs0} | Rest]}, ClientInfo) ->
    case replay_batch(Srs0, Session0, ClientInfo) of
        Session = #{} ->
            replay_streams(Session#{replay := Rest}, ClientInfo);
        {error, recoverable, Reason} ->
            RetryTimeout = ?TIMEOUT_RETRY_REPLAY,
            ?SLOG(warning, #{
                msg => "failed_to_fetch_replay_batch",
                stream => Srs0,
                reason => Reason,
                class => recoverable,
                retry_in_ms => RetryTimeout
            }),
            emqx_session:ensure_timer(?TIMER_RETRY_REPLAY, RetryTimeout, Session0)
        %% TODO: Handle unrecoverable errors.
    end;
replay_streams(Session0 = #{replay := []}, _ClientInfo) ->
    Session = maps:remove(replay, Session0),
    %% Note: we filled the buffer with the historical messages, and
    %% from now on we'll rely on the normal inflight/flow control
    %% mechanisms to replay them:
    pull_now(Session).

-spec replay_batch(stream_state(), session(), clientinfo()) -> session() | emqx_ds:error(_).
replay_batch(Srs0, Session0, ClientInfo) ->
    #srs{batch_size = BatchSize} = Srs0,
    case enqueue_batch(true, BatchSize, Srs0, Session0, ClientInfo) of
        {ok, Srs, Session} ->
            %% Assert:
            Srs =:= Srs0 orelse
                ?tp(warning, emqx_persistent_session_ds_replay_inconsistency, #{
                    expected => Srs0,
                    got => Srs
                }),
            Session;
        {error, _, _} = Error ->
            Error
    end.

%%--------------------------------------------------------------------

-spec disconnect(session(), emqx_types:conninfo()) -> {shutdown, session()}.
disconnect(Session = #{s := S0}, ConnInfo) ->
    S1 = emqx_persistent_session_ds_state:set_last_alive_at(now_ms(), S0),
    S2 =
        case ConnInfo of
            #{expiry_interval := EI} when is_number(EI) ->
                emqx_persistent_session_ds_state:set_expiry_interval(EI, S1);
            _ ->
                S1
        end,
    S = emqx_persistent_session_ds_state:commit(S2),
    {shutdown, Session#{s => S}}.

-spec terminate(Reason :: term(), session()) -> ok.
terminate(_Reason, Session = #{id := Id, s := S}) ->
    maybe_set_will_message_timer(Session),
    _ = emqx_persistent_session_ds_state:commit(S),
    ?tp(debug, persistent_session_ds_terminate, #{id => Id}),
    ok.

%%--------------------------------------------------------------------
%% Management APIs (dashboard)
%%--------------------------------------------------------------------

-spec list_client_subscriptions(emqx_types:clientid()) ->
    {node() | undefined, [{emqx_types:topic() | emqx_types:share(), emqx_types:subopts()}]}
    | {error, not_found}.
list_client_subscriptions(ClientId) ->
    case emqx_persistent_message:is_persistence_enabled() of
        true ->
            %% TODO: this is not the most optimal implementation, since it
            %% should be possible to avoid reading extra data (streams, etc.)
            case print_session(ClientId) of
                Sess = #{s := #{subscriptions := Subs}} ->
                    Node =
                        case Sess of
                            #{'_alive' := {true, Pid}} ->
                                node(Pid);
                            _ ->
                                undefined
                        end,
                    SubList =
                        maps:fold(
                            fun(Topic, #{props := SubProps}, Acc) ->
                                Elem = {Topic, SubProps},
                                [Elem | Acc]
                            end,
                            [],
                            Subs
                        ),
                    {Node, SubList};
                undefined ->
                    {error, not_found}
            end;
        false ->
            {error, not_found}
    end.

%%--------------------------------------------------------------------
%% Session tables operations
%%--------------------------------------------------------------------

create_tables() ->
    emqx_persistent_session_ds_state:create_tables().

%% @doc Force syncing of the transient state to persistent storage
sync(ClientId) ->
    case emqx_cm:lookup_channels(ClientId) of
        [Pid] ->
            Ref = monitor(process, Pid),
            Pid ! {emqx_session, #req_sync{from = self(), ref = Ref}},
            receive
                {'DOWN', Ref, process, _Pid, Reason} ->
                    {error, Reason};
                Ref ->
                    demonitor(Ref, [flush]),
                    ok
            end;
        [] ->
            {error, noproc}
    end.

%% @doc Called when a client connects. This function looks up a
%% session or returns `false` if previous one couldn't be found.
%%
%% Note: session API doesn't handle session takeovers, it's the job of
%% the broker.
-spec session_open(id(), emqx_types:clientinfo(), emqx_types:conninfo(), emqx_maybe:t(message())) ->
    session() | false.
session_open(SessionId, ClientInfo, NewConnInfo, MaybeWillMsg) ->
    NowMS = now_ms(),
    case emqx_persistent_session_ds_state:open(SessionId) of
        {ok, S0} ->
            EI = emqx_persistent_session_ds_state:get_expiry_interval(S0),
            LastAliveAt = emqx_persistent_session_ds_state:get_last_alive_at(S0),
            case NowMS >= LastAliveAt + EI of
                true ->
                    session_drop(SessionId, expired),
                    false;
                false ->
                    ?tp(open_session, #{ei => EI, now => NowMS, laa => LastAliveAt}),
                    %% New connection being established
                    S1 = emqx_persistent_session_ds_state:set_expiry_interval(EI, S0),
                    S2 = emqx_persistent_session_ds_state:set_last_alive_at(NowMS, S1),
                    S3 = emqx_persistent_session_ds_state:set_peername(
                        maps:get(peername, NewConnInfo), S2
                    ),
                    S4 = emqx_persistent_session_ds_state:set_will_message(MaybeWillMsg, S3),
                    S5 = emqx_persistent_session_ds_state:set_clientinfo(ClientInfo, S4),
                    S = emqx_persistent_session_ds_state:commit(S5),
                    Inflight = emqx_persistent_session_ds_inflight:new(
                        receive_maximum(NewConnInfo)
                    ),
                    #{
                        id => SessionId,
                        s => S,
                        inflight => Inflight,
                        props => #{}
                    }
            end;
        undefined ->
            false
    end.

-spec session_ensure_new(
    id(),
    emqx_types:clientinfo(),
    emqx_types:conninfo(),
    emqx_maybe:t(message()),
    emqx_session:conf()
) ->
    session().
session_ensure_new(Id, ClientInfo, ConnInfo, MaybeWillMsg, Conf) ->
    ?tp(debug, persistent_session_ds_ensure_new, #{id => Id}),
    Now = now_ms(),
    S0 = emqx_persistent_session_ds_state:create_new(Id),
    S1 = emqx_persistent_session_ds_state:set_expiry_interval(expiry_interval(ConnInfo), S0),
    S2 = bump_last_alive(S1),
    S3 = emqx_persistent_session_ds_state:set_created_at(Now, S2),
    S4 = lists:foldl(
        fun(Track, Acc) ->
            emqx_persistent_session_ds_state:put_seqno(Track, 0, Acc)
        end,
        S3,
        [
            ?next(?QOS_1),
            ?dup(?QOS_1),
            ?committed(?QOS_1),
            ?next(?QOS_2),
            ?dup(?QOS_2),
            ?rec,
            ?committed(?QOS_2)
        ]
    ),
    S5 = emqx_persistent_session_ds_state:set_will_message(MaybeWillMsg, S4),
    S6 = emqx_persistent_session_ds_state:set_clientinfo(ClientInfo, S5),
    S = emqx_persistent_session_ds_state:commit(S6),
    #{
        id => Id,
        props => Conf,
        s => S,
        inflight => emqx_persistent_session_ds_inflight:new(receive_maximum(ConnInfo))
    }.

%% @doc Called when a client reconnects with `clean session=true' or
%% during session GC
-spec session_drop(id(), _Reason) -> ok.
session_drop(ID, Reason) ->
    case emqx_persistent_session_ds_state:open(ID) of
        {ok, S0} ->
            ?tp(debug, drop_persistent_session, #{client_id => ID, reason => Reason}),
            _S = emqx_persistent_session_ds_subs:fold(
                fun(TopicFilter, Subscription, S) ->
                    do_unsubscribe(ID, TopicFilter, Subscription, S)
                end,
                S0,
                S0
            ),
            emqx_persistent_session_ds_state:delete(ID);
        undefined ->
            ok
    end.

now_ms() ->
    erlang:system_time(millisecond).

%%--------------------------------------------------------------------
%% RPC targets (v1)
%%--------------------------------------------------------------------

%% RPC target.
-spec do_open_iterator(emqx_types:words(), emqx_ds:time(), emqx_ds:iterator_id()) ->
    {ok, emqx_ds_storage_layer:iterator()} | {error, _Reason}.
do_open_iterator(_TopicFilter, _StartMS, _IteratorID) ->
    {error, not_implemented}.

%% RPC target.
-spec do_ensure_iterator_closed(emqx_ds:iterator_id()) -> ok.
do_ensure_iterator_closed(_IteratorID) ->
    ok.

%% RPC target.
-spec do_ensure_all_iterators_closed(id()) -> ok.
do_ensure_all_iterators_closed(_DSSessionID) ->
    ok.

%%--------------------------------------------------------------------
%% Normal replay:
%%--------------------------------------------------------------------

fetch_new_messages(Session = #{s := S}, ClientInfo) ->
    Streams = emqx_persistent_session_ds_stream_scheduler:find_new_streams(S),
    fetch_new_messages(Streams, Session, ClientInfo).

fetch_new_messages([], Session, _ClientInfo) ->
    Session;
fetch_new_messages([I | Streams], Session0 = #{inflight := Inflight}, ClientInfo) ->
    BatchSize = get_config(ClientInfo, [batch_size]),
    case emqx_persistent_session_ds_inflight:n_buffered(all, Inflight) >= BatchSize of
        true ->
            %% Buffer is full:
            Session0;
        false ->
            Session = new_batch(I, BatchSize, Session0, ClientInfo),
            fetch_new_messages(Streams, Session, ClientInfo)
    end.

new_batch({StreamKey, Srs0}, BatchSize, Session0 = #{s := S0}, ClientInfo) ->
    SN1 = emqx_persistent_session_ds_state:get_seqno(?next(?QOS_1), S0),
    SN2 = emqx_persistent_session_ds_state:get_seqno(?next(?QOS_2), S0),
    Srs1 = Srs0#srs{
        first_seqno_qos1 = SN1,
        first_seqno_qos2 = SN2,
        batch_size = 0,
        last_seqno_qos1 = SN1,
        last_seqno_qos2 = SN2
    },
    case enqueue_batch(false, BatchSize, Srs1, Session0, ClientInfo) of
        {ok, Srs, Session} ->
            S1 = emqx_persistent_session_ds_state:put_seqno(
                ?next(?QOS_1),
                Srs#srs.last_seqno_qos1,
                S0
            ),
            S2 = emqx_persistent_session_ds_state:put_seqno(
                ?next(?QOS_2),
                Srs#srs.last_seqno_qos2,
                S1
            ),
            S = emqx_persistent_session_ds_state:put_stream(StreamKey, Srs, S2),
            Session#{s => S};
        {error, Class, Reason} ->
            %% TODO: Handle unrecoverable error.
            ?SLOG(info, #{
                msg => "failed_to_fetch_batch",
                stream => Srs1,
                reason => Reason,
                class => Class
            }),
            Session0
    end.

enqueue_batch(IsReplay, BatchSize, Srs0, Session = #{inflight := Inflight0}, ClientInfo) ->
    #srs{
        it_begin = ItBegin0,
        it_end = ItEnd0,
        first_seqno_qos1 = FirstSeqnoQos1,
        first_seqno_qos2 = FirstSeqnoQos2
    } = Srs0,
    ItBegin =
        case IsReplay of
            true -> ItBegin0;
            false -> ItEnd0
        end,
    case emqx_ds:next(?PERSISTENT_MESSAGE_DB, ItBegin, BatchSize) of
        {ok, ItEnd, Messages} ->
            {Inflight, LastSeqnoQos1, LastSeqnoQos2} = process_batch(
                IsReplay, Session, ClientInfo, FirstSeqnoQos1, FirstSeqnoQos2, Messages, Inflight0
            ),
            Srs = Srs0#srs{
                it_begin = ItBegin,
                it_end = ItEnd,
                %% TODO: it should be possible to avoid calling
                %% length here by diffing size of inflight before
                %% and after inserting messages:
                batch_size = length(Messages),
                last_seqno_qos1 = LastSeqnoQos1,
                last_seqno_qos2 = LastSeqnoQos2
            },
            {ok, Srs, Session#{inflight := Inflight}};
        {ok, end_of_stream} ->
            %% No new messages; just update the end iterator:
            Srs = Srs0#srs{it_begin = ItBegin, it_end = end_of_stream, batch_size = 0},
            {ok, Srs, Session#{inflight := Inflight0}};
        {error, _, _} = Error ->
            Error
    end.

%% key_of_iter(#{3 := #{3 := #{5 := K}}}) ->
%%     K.

process_batch(_IsReplay, _Session, _ClientInfo, LastSeqNoQos1, LastSeqNoQos2, [], Inflight) ->
    {Inflight, LastSeqNoQos1, LastSeqNoQos2};
process_batch(
    IsReplay, Session, ClientInfo, FirstSeqNoQos1, FirstSeqNoQos2, [KV | Messages], Inflight0
) ->
    #{s := S, props := #{upgrade_qos := UpgradeQoS}} = Session,
    {_DsMsgKey, Msg0 = #message{topic = Topic}} = KV,
    Comm1 = emqx_persistent_session_ds_state:get_seqno(?committed(?QOS_1), S),
    Comm2 = emqx_persistent_session_ds_state:get_seqno(?committed(?QOS_2), S),
    Dup1 = emqx_persistent_session_ds_state:get_seqno(?dup(?QOS_1), S),
    Dup2 = emqx_persistent_session_ds_state:get_seqno(?dup(?QOS_2), S),
    Rec = emqx_persistent_session_ds_state:get_seqno(?rec, S),
    Subs = emqx_persistent_session_ds_state:get_subscriptions(S),
    Msgs = [
        Msg
     || SubMatch <- emqx_topic_gbt:matches(Topic, Subs, []),
        Msg <- begin
            #{props := SubOpts} = emqx_topic_gbt:get_record(SubMatch, Subs),
            emqx_session:enrich_message(ClientInfo, Msg0, SubOpts, UpgradeQoS)
        end
    ],
    {Inflight, LastSeqNoQos1, LastSeqNoQos2} = lists:foldl(
        fun(Msg = #message{qos = Qos}, {Acc, SeqNoQos10, SeqNoQos20}) ->
            case Qos of
                ?QOS_0 ->
                    SeqNoQos1 = SeqNoQos10,
                    SeqNoQos2 = SeqNoQos20;
                ?QOS_1 ->
                    SeqNoQos1 = inc_seqno(?QOS_1, SeqNoQos10),
                    SeqNoQos2 = SeqNoQos20;
                ?QOS_2 ->
                    SeqNoQos1 = SeqNoQos10,
                    SeqNoQos2 = inc_seqno(?QOS_2, SeqNoQos20)
            end,
            {
                case Qos of
                    ?QOS_0 when IsReplay ->
                        %% We ignore QoS 0 messages during replay:
                        Acc;
                    ?QOS_0 ->
                        emqx_persistent_session_ds_inflight:push({undefined, Msg}, Acc);
                    ?QOS_1 when SeqNoQos1 =< Comm1 ->
                        %% QoS1 message has been acked by the client, ignore:
                        Acc;
                    ?QOS_1 when SeqNoQos1 =< Dup1 ->
                        %% QoS1 message has been sent but not
                        %% acked. Retransmit:
                        Msg1 = emqx_message:set_flag(dup, true, Msg),
                        emqx_persistent_session_ds_inflight:push({SeqNoQos1, Msg1}, Acc);
                    ?QOS_1 ->
                        emqx_persistent_session_ds_inflight:push({SeqNoQos1, Msg}, Acc);
                    ?QOS_2 when SeqNoQos2 =< Comm2 ->
                        %% QoS2 message has been PUBCOMP'ed by the client, ignore:
                        Acc;
                    ?QOS_2 when SeqNoQos2 =< Rec ->
                        %% QoS2 message has been PUBREC'ed by the client, resend PUBREL:
                        emqx_persistent_session_ds_inflight:push({pubrel, SeqNoQos2}, Acc);
                    ?QOS_2 when SeqNoQos2 =< Dup2 ->
                        %% QoS2 message has been sent, but we haven't received PUBREC.
                        %%
                        %% TODO: According to the MQTT standard 4.3.3:
                        %% DUP flag is never set for QoS2 messages? We
                        %% do so for mem sessions, though.
                        Msg1 = emqx_message:set_flag(dup, true, Msg),
                        emqx_persistent_session_ds_inflight:push({SeqNoQos2, Msg1}, Acc);
                    ?QOS_2 ->
                        emqx_persistent_session_ds_inflight:push({SeqNoQos2, Msg}, Acc)
                end,
                SeqNoQos1,
                SeqNoQos2
            }
        end,
        {Inflight0, FirstSeqNoQos1, FirstSeqNoQos2},
        Msgs
    ),
    process_batch(
        IsReplay, Session, ClientInfo, LastSeqNoQos1, LastSeqNoQos2, Messages, Inflight
    ).

%%--------------------------------------------------------------------
%% Transient messages
%%--------------------------------------------------------------------

enqueue_transient(ClientInfo, Msg0, Session = #{s := S, props := #{upgrade_qos := UpgradeQoS}}) ->
    %% TODO: Such messages won't be retransmitted, should the session
    %% reconnect before transient messages are acked.
    %%
    %% Proper solution could look like this: session publishes
    %% transient messages to a separate DS DB that serves as a queue,
    %% then subscribes to a special system topic that contains the
    %% queued messages. Since streams in this DB are exclusive to the
    %% session, messages from the queue can be dropped as soon as they
    %% are acked.
    Subs = emqx_persistent_session_ds_state:get_subscriptions(S),
    Msgs = [
        Msg
     || SubMatch <- emqx_topic_gbt:matches(Msg0#message.topic, Subs, []),
        Msg <- begin
            #{props := SubOpts} = emqx_topic_gbt:get_record(SubMatch, Subs),
            emqx_session:enrich_message(ClientInfo, Msg0, SubOpts, UpgradeQoS)
        end
    ],
    lists:foldl(fun do_enqueue_transient/2, Session, Msgs).

do_enqueue_transient(Msg = #message{qos = Qos}, Session = #{inflight := Inflight0, s := S0}) ->
    case Qos of
        ?QOS_0 ->
            S = S0,
            Inflight = emqx_persistent_session_ds_inflight:push({undefined, Msg}, Inflight0);
        QoS when QoS =:= ?QOS_1; QoS =:= ?QOS_2 ->
            SeqNo = inc_seqno(
                QoS, emqx_persistent_session_ds_state:get_seqno(?next(QoS), S0)
            ),
            S = emqx_persistent_session_ds_state:put_seqno(?next(QoS), SeqNo, S0),
            Inflight = emqx_persistent_session_ds_inflight:push({SeqNo, Msg}, Inflight0)
    end,
    Session#{
        inflight => Inflight,
        s => S
    }.

%%--------------------------------------------------------------------
%% Buffer drain
%%--------------------------------------------------------------------

drain_buffer(Session = #{inflight := Inflight0, s := S0}) ->
    {Publishes, Inflight, S} = do_drain_buffer(Inflight0, S0, []),
    {Publishes, Session#{inflight => Inflight, s := S}}.

do_drain_buffer(Inflight0, S0, Acc) ->
    case emqx_persistent_session_ds_inflight:pop(Inflight0) of
        undefined ->
            {lists:reverse(Acc), Inflight0, S0};
        {{pubrel, SeqNo}, Inflight} ->
            Publish = {pubrel, seqno_to_packet_id(?QOS_2, SeqNo)},
            do_drain_buffer(Inflight, S0, [Publish | Acc]);
        {{SeqNo, Msg}, Inflight} ->
            case Msg#message.qos of
                ?QOS_0 ->
                    do_drain_buffer(Inflight, S0, [{undefined, Msg} | Acc]);
                Qos ->
                    S = emqx_persistent_session_ds_state:put_seqno(?dup(Qos), SeqNo, S0),
                    Publish = {seqno_to_packet_id(Qos, SeqNo), Msg},
                    do_drain_buffer(Inflight, S, [Publish | Acc])
            end
    end.

%%--------------------------------------------------------------------------------

%% TODO: find a more reliable way to perform actions that have side
%% effects. Add `CBM:init' callback to the session behavior?
-spec ensure_timers(session()) -> session().
ensure_timers(Session0) ->
    Session1 = emqx_session:ensure_timer(?TIMER_PULL, 100, Session0),
    Session2 = emqx_session:ensure_timer(?TIMER_GET_STREAMS, 100, Session1),
    emqx_session:ensure_timer(?TIMER_BUMP_LAST_ALIVE_AT, 100, Session2).

-spec pull_now(session()) -> session().
pull_now(Session) ->
    emqx_session:reset_timer(?TIMER_PULL, 0, Session).

-spec receive_maximum(conninfo()) -> pos_integer().
receive_maximum(ConnInfo) ->
    %% Note: the default value should be always set by the channel
    %% with respect to the zone configuration, but the type spec
    %% indicates that it's optional.
    maps:get(receive_maximum, ConnInfo, 65_535).

-spec expiry_interval(conninfo()) -> millisecond().
expiry_interval(ConnInfo) ->
    maps:get(expiry_interval, ConnInfo, 0).

%% Note: we don't allow overriding `last_alive_update_interval' per
%% zone, since the GC process is responsible for all sessions
%% regardless of the zone.
bump_interval() ->
    emqx_config:get([session_persistence, last_alive_update_interval]).

get_config(#{zone := Zone}, Key) ->
    emqx_config:get_zone_conf(Zone, [session_persistence | Key]).

-spec try_get_live_session(emqx_types:clientid()) ->
    {pid(), session()} | not_found | not_persistent.
try_get_live_session(ClientId) ->
    case emqx_cm:lookup_channels(local, ClientId) of
        [Pid] ->
            try
                #{channel := ChanState} = emqx_connection:get_state(Pid),
                case emqx_channel:info(impl, ChanState) of
                    ?MODULE ->
                        {Pid, emqx_channel:info(session_state, ChanState)};
                    _ ->
                        not_persistent
                end
            catch
                _:_ ->
                    not_found
            end;
        _ ->
            not_found
    end.

%%--------------------------------------------------------------------
%% SeqNo tracking
%% --------------------------------------------------------------------

-spec update_seqno(puback | pubrec | pubcomp, emqx_types:packet_id(), session()) ->
    {ok, emqx_types:message(), session()} | {error, _}.
update_seqno(Track, PacketId, Session = #{id := SessionId, s := S, inflight := Inflight0}) ->
    SeqNo = packet_id_to_seqno(PacketId, S),
    case Track of
        puback ->
            SeqNoKey = ?committed(?QOS_1),
            Result = emqx_persistent_session_ds_inflight:puback(SeqNo, Inflight0);
        pubrec ->
            SeqNoKey = ?rec,
            Result = emqx_persistent_session_ds_inflight:pubrec(SeqNo, Inflight0);
        pubcomp ->
            SeqNoKey = ?committed(?QOS_2),
            Result = emqx_persistent_session_ds_inflight:pubcomp(SeqNo, Inflight0)
    end,
    case Result of
        {ok, Inflight} ->
            %% TODO: we pass a bogus message into the hook:
            Msg = emqx_message:make(SessionId, <<>>, <<>>),
            {ok, Msg, Session#{
                s => emqx_persistent_session_ds_state:put_seqno(SeqNoKey, SeqNo, S),
                inflight => Inflight
            }};
        {error, Expected} ->
            ?SLOG(warning, #{
                msg => "out-of-order_commit",
                track => Track,
                packet_id => PacketId,
                seqno => SeqNo,
                expected => Expected
            }),
            {error, ?RC_PACKET_IDENTIFIER_NOT_FOUND}
    end.

%%--------------------------------------------------------------------
%% Functions for dealing with the sequence number and packet ID
%% generation
%% --------------------------------------------------------------------

-define(EPOCH_BITS, 15).
-define(PACKET_ID_MASK, 2#111_1111_1111_1111).

%% Epoch size = `16#10000 div 2' since we generate different sets of
%% packet IDs for QoS1 and QoS2:
-define(EPOCH_SIZE, 16#8000).

%% Reconstruct session counter by adding most significant bits from
%% the current counter to the packet id:
-spec packet_id_to_seqno(emqx_types:packet_id(), emqx_persistent_session_ds_state:t()) ->
    seqno().
packet_id_to_seqno(PacketId, S) ->
    NextSeqNo = emqx_persistent_session_ds_state:get_seqno(?next(packet_id_to_qos(PacketId)), S),
    Epoch = NextSeqNo bsr ?EPOCH_BITS,
    SeqNo = (Epoch bsl ?EPOCH_BITS) + (PacketId band ?PACKET_ID_MASK),
    case SeqNo =< NextSeqNo of
        true ->
            SeqNo;
        false ->
            SeqNo - ?EPOCH_SIZE
    end.

-spec inc_seqno(?QOS_1 | ?QOS_2, seqno()) -> emqx_types:packet_id().
inc_seqno(Qos, SeqNo) ->
    NextSeqno = SeqNo + 1,
    case seqno_to_packet_id(Qos, NextSeqno) of
        0 ->
            %% We skip sequence numbers that lead to PacketId = 0 to
            %% simplify math. Note: it leads to occasional gaps in the
            %% sequence numbers.
            NextSeqno + 1;
        _ ->
            NextSeqno
    end.

%% Note: we use the most significant bit to store the QoS.
seqno_to_packet_id(?QOS_1, SeqNo) ->
    SeqNo band ?PACKET_ID_MASK;
seqno_to_packet_id(?QOS_2, SeqNo) ->
    SeqNo band ?PACKET_ID_MASK bor ?EPOCH_SIZE.

packet_id_to_qos(PacketId) ->
    PacketId bsr ?EPOCH_BITS + 1.

seqno_diff(Qos, A, B, S) ->
    seqno_diff(
        Qos,
        emqx_persistent_session_ds_state:get_seqno(A, S),
        emqx_persistent_session_ds_state:get_seqno(B, S)
    ).

%% Dialyzer complains about the second clause, since it's currently
%% unused, shut it up:
-dialyzer({nowarn_function, seqno_diff/3}).
seqno_diff(?QOS_1, A, B) ->
    %% For QoS1 messages we skip a seqno every time the epoch changes,
    %% we need to substract that from the diff:
    EpochA = A bsr ?EPOCH_BITS,
    EpochB = B bsr ?EPOCH_BITS,
    A - B - (EpochA - EpochB);
seqno_diff(?QOS_2, A, B) ->
    A - B.

%%--------------------------------------------------------------------
%% Will message handling
%%--------------------------------------------------------------------

-spec clear_will_message(session()) -> session().
clear_will_message(#{s := S0} = Session) ->
    S = emqx_persistent_session_ds_state:clear_will_message(S0),
    Session#{s := S}.

-spec publish_will_message_now(session(), message()) -> session().
publish_will_message_now(#{} = Session, WillMsg = #message{}) ->
    _ = emqx_broker:publish(WillMsg),
    clear_will_message(Session).

maybe_set_will_message_timer(#{id := SessionId, s := S}) ->
    case emqx_persistent_session_ds_state:get_will_message(S) of
        #message{} = WillMsg ->
            WillDelayInterval = emqx_channel:will_delay_interval(WillMsg),
            WillDelayInterval > 0 andalso
                emqx_persistent_session_ds_gc_worker:check_session_after(
                    SessionId,
                    timer:seconds(WillDelayInterval)
                ),
            ok;
        _ ->
            ok
    end.

%%--------------------------------------------------------------------
%% Tests
%%--------------------------------------------------------------------

-ifdef(TEST).

%% Warning: the below functions may return out-of-date results because
%% the sessions commit data to mria asynchronously.

list_all_sessions() ->
    maps:from_list(
        [
            {Id, print_session(Id)}
         || Id <- emqx_persistent_session_ds_state:list_sessions()
        ]
    ).

%%%% Proper generators:

%% Generate a sequence number that smaller than the given `NextSeqNo'
%% number by at most `?EPOCH_SIZE':
seqno_gen(NextSeqNo) ->
    WindowSize = ?EPOCH_SIZE - 1,
    Min = max(0, NextSeqNo - WindowSize),
    Max = max(0, NextSeqNo - 1),
    range(Min, Max).

%% Generate a sequence number:
next_seqno_gen() ->
    ?LET(
        {Epoch, Offset},
        {non_neg_integer(), range(0, ?EPOCH_SIZE)},
        Epoch bsl ?EPOCH_BITS + Offset
    ).

%%%% Property-based tests:

%% erlfmt-ignore
packet_id_to_seqno_prop() ->
    ?FORALL(
        {Qos, NextSeqNo}, {oneof([?QOS_1, ?QOS_2]), next_seqno_gen()},
        ?FORALL(
            ExpectedSeqNo, seqno_gen(NextSeqNo),
            begin
                PacketId = seqno_to_packet_id(Qos, ExpectedSeqNo),
                SeqNo = packet_id_to_seqno(PacketId, NextSeqNo),
                ?WHENFAIL(
                    begin
                        io:format(user, " *** PacketID = ~p~n", [PacketId]),
                        io:format(user, " *** SeqNo = ~p -> ~p~n", [ExpectedSeqNo, SeqNo]),
                        io:format(user, " *** NextSeqNo = ~p~n", [NextSeqNo])
                    end,
                    PacketId < 16#10000 andalso SeqNo =:= ExpectedSeqNo
                )
            end)).

inc_seqno_prop() ->
    ?FORALL(
        {Qos, SeqNo},
        {oneof([?QOS_1, ?QOS_2]), next_seqno_gen()},
        begin
            NewSeqNo = inc_seqno(Qos, SeqNo),
            PacketId = seqno_to_packet_id(Qos, NewSeqNo),
            ?WHENFAIL(
                begin
                    io:format(user, " *** QoS = ~p~n", [Qos]),
                    io:format(user, " *** SeqNo = ~p -> ~p~n", [SeqNo, NewSeqNo]),
                    io:format(user, " *** PacketId = ~p~n", [PacketId])
                end,
                PacketId > 0 andalso PacketId < 16#10000
            )
        end
    ).

seqno_diff_prop() ->
    ?FORALL(
        {Qos, SeqNo, N},
        {oneof([?QOS_1, ?QOS_2]), next_seqno_gen(), range(0, 100)},
        ?IMPLIES(
            seqno_to_packet_id(Qos, SeqNo) > 0,
            begin
                NewSeqNo = apply_n_times(N, fun(A) -> inc_seqno(Qos, A) end, SeqNo),
                Diff = seqno_diff(Qos, NewSeqNo, SeqNo),
                ?WHENFAIL(
                    begin
                        io:format(user, " *** QoS = ~p~n", [Qos]),
                        io:format(user, " *** SeqNo = ~p -> ~p~n", [SeqNo, NewSeqNo]),
                        io:format(user, " *** N : ~p == ~p~n", [N, Diff])
                    end,
                    N =:= Diff
                )
            end
        )
    ).

seqno_proper_test_() ->
    Props = [packet_id_to_seqno_prop(), inc_seqno_prop(), seqno_diff_prop()],
    Opts = [{numtests, 1000}, {to_file, user}],
    {timeout, 30,
        {setup,
            fun() ->
                meck:new(emqx_persistent_session_ds_state, [no_history]),
                ok = meck:expect(emqx_persistent_session_ds_state, get_seqno, fun(_Track, Seqno) ->
                    Seqno
                end)
            end,
            fun(_) ->
                meck:unload(emqx_persistent_session_ds_state)
            end,
            [?_assert(proper:quickcheck(Prop, Opts)) || Prop <- Props]}}.

apply_n_times(0, _Fun, A) ->
    A;
apply_n_times(N, Fun, A) when N > 0 ->
    apply_n_times(N - 1, Fun, Fun(A)).

-endif.<|MERGE_RESOLUTION|>--- conflicted
+++ resolved
@@ -34,16 +34,10 @@
 
 %% Session API
 -export([
-<<<<<<< HEAD
     create/4,
     open/4,
-    destroy/1
-=======
-    create/3,
-    open/3,
     destroy/1,
     kick_offline_session/1
->>>>>>> ea917d6b
 ]).
 
 -export([
