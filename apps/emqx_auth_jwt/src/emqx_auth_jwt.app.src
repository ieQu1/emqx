{application, emqx_auth_jwt,
 [{description, "EMQ X Authentication with JWT"},
<<<<<<< HEAD
  {vsn, "4.4.1"}, % strict semver, bump manually!
=======
  {vsn, "4.3.3"}, % strict semver, bump manually!
>>>>>>> 7ee1d6d5
  {modules, []},
  {registered, [emqx_auth_jwt_sup]},
  {applications, [kernel,stdlib,jose]},
  {mod, {emqx_auth_jwt_app, []}},
  {env, []},
  {licenses, ["Apache-2.0"]},
  {maintainers, ["EMQ X Team <contact@emqx.io>"]},
  {links, [{"Homepage", "https://emqx.io/"},
           {"Github", "https://github.com/emqx/emqx-auth-jwt"}
          ]}
 ]}.<|MERGE_RESOLUTION|>--- conflicted
+++ resolved
@@ -1,17 +1,13 @@
 {application, emqx_auth_jwt,
  [{description, "EMQ X Authentication with JWT"},
-<<<<<<< HEAD
-  {vsn, "4.4.1"}, % strict semver, bump manually!
-=======
-  {vsn, "4.3.3"}, % strict semver, bump manually!
->>>>>>> 7ee1d6d5
+  {vsn, "4.4.2"}, % strict semver, bump manually!
   {modules, []},
   {registered, [emqx_auth_jwt_sup]},
   {applications, [kernel,stdlib,jose]},
   {mod, {emqx_auth_jwt_app, []}},
   {env, []},
   {licenses, ["Apache-2.0"]},
-  {maintainers, ["EMQ X Team <contact@emqx.io>"]},
+  {maintainers, ["EMQX Team <contact@emqx.io>"]},
   {links, [{"Homepage", "https://emqx.io/"},
            {"Github", "https://github.com/emqx/emqx-auth-jwt"}
           ]}
