--- conflicted
+++ resolved
@@ -1091,12 +1091,8 @@
     ProxyHost = ?config(proxy_host, Config),
     ProxyName = ?config(proxy_name, Config),
     FailureStatus = maps:get(failure_status, Opts, disconnected),
-<<<<<<< HEAD
+    NormalStatus = maps:get(normal_status, Opts, connected),
     ?assertMatch({ok, _}, create_bridge_api(Config)),
-=======
-    NormalStatus = maps:get(normal_status, Opts, connected),
-    ?assertMatch({ok, _}, create_bridge(Config)),
->>>>>>> 888ab81f
     ResourceId = resource_id(Config),
     %% Since the connection process is async, we give it some time to
     %% stabilize and avoid flakiness.
