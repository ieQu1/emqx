--- conflicted
+++ resolved
@@ -149,19 +149,14 @@
                 emqx_plugins
             ],
     case emqx_release:edition() of
-<<<<<<< HEAD
-        ce -> CE ++ [emqx_telemetry];
-        ee -> CE
-=======
         ce ->
-            CE;
+            CE ++ [emqx_telemetry];
         ee ->
             CE ++
                 [
                     emqx_eviction_agent,
                     emqx_node_rebalance
                 ]
->>>>>>> 1f44dd45
     end.
 
 sorted_reboot_apps() ->
