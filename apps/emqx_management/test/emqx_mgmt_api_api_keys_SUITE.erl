--- conflicted
+++ resolved
@@ -19,7 +19,7 @@
 -compile(nowarn_export_all).
 
 -include_lib("eunit/include/eunit.hrl").
-<<<<<<< HEAD
+-include_lib("common_test/include/ct.hrl").
 -include_lib("emqx_dashboard/include/emqx_dashboard_rbac.hrl").
 
 -if(?EMQX_RELEASE_EDITION == ee).
@@ -33,8 +33,6 @@
 -else.
 -define(EE_CASES, []).
 -endif.
-=======
--include_lib("common_test/include/ct.hrl").
 
 -define(APP, emqx_app).
 
@@ -47,7 +45,6 @@
     expired_at = 0 :: integer() | undefined | infinity | '_',
     created_at = 0 :: integer() | '_'
 }).
->>>>>>> 788698f1
 
 all() -> [{group, parallel}, {group, sequence}].
 suite() -> [{timetrap, {minutes, 1}}].
@@ -102,105 +99,14 @@
     update_file(<<>>),
     ok.
 
-<<<<<<< HEAD
--if(?EMQX_RELEASE_EDITION == ee).
-t_bootstrap_file_with_role(_) ->
-    Search = fun(Name) ->
-        lists:search(
-            fun(#{api_key := AppName}) ->
-                AppName =:= Name
-            end,
-            emqx_mgmt_auth:list()
-        )
-    end,
-
-    Bin = <<"role-1:role-1:viewer\nrole-2:role-2:administrator\nrole-3:role-3">>,
-=======
 t_bootstrap_file_override(_) ->
     TestPath = <<"/api/v5/status">>,
     Bin =
         <<"test-1:secret-1\ntest-1:duplicated-secret-1\ntest-2:secret-2\ntest-2:duplicated-secret-2">>,
->>>>>>> 788698f1
     File = "./bootstrap_api_keys.txt",
     ok = file:write_file(File, Bin),
     update_file(File),
 
-<<<<<<< HEAD
-    ?assertMatch(
-        {value, #{api_key := <<"role-1">>, role := <<"viewer">>}},
-        Search(<<"role-1">>)
-    ),
-
-    ?assertMatch(
-        {value, #{api_key := <<"role-2">>, role := <<"administrator">>}},
-        Search(<<"role-2">>)
-    ),
-
-    ?assertMatch(
-        {value, #{api_key := <<"role-3">>, role := <<"administrator">>}},
-        Search(<<"role-3">>)
-    ),
-
-    %% bad role
-    BadBin = <<"role-4:secret-11:bad\n">>,
-    ok = file:write_file(File, BadBin),
-    update_file(File),
-    ?assertEqual(
-        false,
-        Search(<<"role-4">>)
-    ),
-    ok.
--else.
-t_bootstrap_file_with_role(_) ->
-    Search = fun(Name) ->
-        lists:search(
-            fun(#{api_key := AppName}) ->
-                AppName =:= Name
-            end,
-            emqx_mgmt_auth:list()
-        )
-    end,
-
-    Bin = <<"role-1:role-1:administrator\nrole-2:role-2">>,
-    File = "./bootstrap_api_keys.txt",
-    ok = file:write_file(File, Bin),
-    update_file(File),
-
-    ?assertMatch(
-        {value, #{api_key := <<"role-1">>, role := <<"administrator">>}},
-        Search(<<"role-1">>)
-    ),
-
-    ?assertMatch(
-        {value, #{api_key := <<"role-2">>, role := <<"administrator">>}},
-        Search(<<"role-2">>)
-    ),
-
-    %% only administrator
-    OtherRoleBin = <<"role-3:role-3:viewer\n">>,
-    ok = file:write_file(File, OtherRoleBin),
-    update_file(File),
-    ?assertEqual(
-        false,
-        Search(<<"role-3">>)
-    ),
-
-    %% bad role
-    BadBin = <<"role-4:secret-11:bad\n">>,
-    ok = file:write_file(File, BadBin),
-    update_file(File),
-    ?assertEqual(
-        false,
-        Search(<<"role-4">>)
-    ),
-    ok.
--endif.
-
-auth_authorize(Path, Key, Secret) ->
-    FakePath = erlang:list_to_binary(emqx_dashboard_swagger:relative_uri("/fake")),
-    FakeReq = #{method => <<"GET">>, path => FakePath},
-    emqx_mgmt_auth:authorize(Path, FakeReq, Key, Secret).
-=======
     ?assertEqual(ok, emqx_mgmt_auth:init_bootstrap_file()),
 
     MatchFun = fun(ApiKey) -> mnesia:match_object(#?APP{api_key = ApiKey, _ = '_'}) end,
@@ -283,7 +189,97 @@
     ?assertEqual(ok, emqx_mgmt_auth:authorize(TestPath, <<"test-1">>, <<"secret-1">>)),
 
     ok.
->>>>>>> 788698f1
+
+-if(?EMQX_RELEASE_EDITION == ee).
+t_bootstrap_file_with_role(_) ->
+    Search = fun(Name) ->
+        lists:search(
+            fun(#{api_key := AppName}) ->
+                AppName =:= Name
+            end,
+            emqx_mgmt_auth:list()
+        )
+    end,
+
+    Bin = <<"role-1:role-1:viewer\nrole-2:role-2:administrator\nrole-3:role-3">>,
+    File = "./bootstrap_api_keys.txt",
+    ok = file:write_file(File, Bin),
+    update_file(File),
+
+    ?assertMatch(
+        {value, #{api_key := <<"role-1">>, role := <<"viewer">>}},
+        Search(<<"role-1">>)
+    ),
+
+    ?assertMatch(
+        {value, #{api_key := <<"role-2">>, role := <<"administrator">>}},
+        Search(<<"role-2">>)
+    ),
+
+    ?assertMatch(
+        {value, #{api_key := <<"role-3">>, role := <<"administrator">>}},
+        Search(<<"role-3">>)
+    ),
+
+    %% bad role
+    BadBin = <<"role-4:secret-11:bad\n">>,
+    ok = file:write_file(File, BadBin),
+    update_file(File),
+    ?assertEqual(
+        false,
+        Search(<<"role-4">>)
+    ),
+    ok.
+-else.
+t_bootstrap_file_with_role(_) ->
+    Search = fun(Name) ->
+        lists:search(
+            fun(#{api_key := AppName}) ->
+                AppName =:= Name
+            end,
+            emqx_mgmt_auth:list()
+        )
+    end,
+
+    Bin = <<"role-1:role-1:administrator\nrole-2:role-2">>,
+    File = "./bootstrap_api_keys.txt",
+    ok = file:write_file(File, Bin),
+    update_file(File),
+
+    ?assertMatch(
+        {value, #{api_key := <<"role-1">>, role := <<"administrator">>}},
+        Search(<<"role-1">>)
+    ),
+
+    ?assertMatch(
+        {value, #{api_key := <<"role-2">>, role := <<"administrator">>}},
+        Search(<<"role-2">>)
+    ),
+
+    %% only administrator
+    OtherRoleBin = <<"role-3:role-3:viewer\n">>,
+    ok = file:write_file(File, OtherRoleBin),
+    update_file(File),
+    ?assertEqual(
+        false,
+        Search(<<"role-3">>)
+    ),
+
+    %% bad role
+    BadBin = <<"role-4:secret-11:bad\n">>,
+    ok = file:write_file(File, BadBin),
+    update_file(File),
+    ?assertEqual(
+        false,
+        Search(<<"role-4">>)
+    ),
+    ok.
+-endif.
+
+auth_authorize(Path, Key, Secret) ->
+    FakePath = erlang:list_to_binary(emqx_dashboard_swagger:relative_uri("/fake")),
+    FakeReq = #{method => <<"GET">>, path => FakePath},
+    emqx_mgmt_auth:authorize(Path, FakeReq, Key, Secret).
 
 update_file(File) ->
     ?assertMatch({ok, _}, emqx:update_config([<<"api_key">>], #{<<"bootstrap_file">> => File})).
