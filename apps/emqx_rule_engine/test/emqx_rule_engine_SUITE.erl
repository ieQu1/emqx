%%--------------------------------------------------------------------
%% Copyright (c) 2020-2021 EMQ Technologies Co., Ltd. All Rights Reserved.
%%
%% Licensed under the Apache License, Version 2.0 (the "License");
%% you may not use this file except in compliance with the License.
%% You may obtain a copy of the License at
%%
%%     http://www.apache.org/licenses/LICENSE-2.0
%%
%% Unless required by applicable law or agreed to in writing, software
%% distributed under the License is distributed on an "AS IS" BASIS,
%% WITHOUT WARRANTIES OR CONDITIONS OF ANY KIND, either express or implied.
%% See the License for the specific language governing permissions and
%% limitations under the License.
%%--------------------------------------------------------------------

-module(emqx_rule_engine_SUITE).

-compile(export_all).
-compile(nowarn_export_all).

-include_lib("emqx_rule_engine/include/rule_engine.hrl").
-include_lib("emqx/include/emqx.hrl").

-include_lib("eunit/include/eunit.hrl").
-include_lib("common_test/include/ct.hrl").

%%-define(PROPTEST(M,F), true = proper:quickcheck(M:F())).

all() ->
    [ {group, engine}
    , {group, actions}
    , {group, api}
    , {group, cli}
    , {group, funcs}
    , {group, registry}
    , {group, runtime}
    , {group, events}
    , {group, multi_actions}
    , {group, bugs}
    , {group, rule_metrics}
    ].

suite() ->
    [{ct_hooks, [cth_surefire]}, {timetrap, {seconds, 30}}].

groups() ->
    [{engine, [sequence],
      [t_register_provider,
       t_unregister_provider,
       t_create_rule,
       t_reset_metrics,
       t_create_resource
      ]},
     {actions, [],
      [t_inspect_action
      ,t_republish_action
      ]},
     {api, [],
      [t_crud_rule_api,
       t_list_actions_api,
       t_show_action_api,
       t_crud_resources_api,
       t_list_resource_types_api,
       t_show_resource_type_api
       ]},
     {cli, [],
      [t_rules_cli,
       t_actions_cli,
       t_resources_cli,
       t_resource_types_cli
      ]},
     {funcs, [],
      [t_topic_func,
       t_kv_store
      ]},
     {registry, [sequence],
      [t_add_get_remove_rule,
       t_add_get_remove_rules,
       t_create_existing_rule,
       t_update_rule,
       t_disable_rule,
       t_get_rules_for,
       t_get_rules_for_2,
       t_get_rules_with_same_event,
       t_add_get_remove_action,
       t_add_get_remove_actions,
       t_remove_actions_of,
       t_get_resources,
       t_add_get_remove_resource,
       t_resource_types
      ]},
     {runtime, [],
      [t_match_atom_and_binary,
       t_sqlselect_0,
       t_sqlselect_00,
       t_sqlselect_01,
       t_sqlselect_02,
       t_sqlselect_1,
       t_sqlselect_2,
       t_sqlselect_2_1,
       t_sqlselect_2_2,
       t_sqlselect_2_3,
       t_sqlselect_3,
       t_sqlparse_event_1,
       t_sqlparse_event_2,
       t_sqlparse_event_3,
       t_sqlparse_foreach_1,
       t_sqlparse_foreach_2,
       t_sqlparse_foreach_3,
       t_sqlparse_foreach_4,
       t_sqlparse_foreach_5,
       t_sqlparse_foreach_6,
       t_sqlparse_foreach_7,
       t_sqlparse_foreach_8,
       t_sqlparse_case_when_1,
       t_sqlparse_case_when_2,
       t_sqlparse_case_when_3,
       t_sqlparse_array_index_1,
       t_sqlparse_array_index_2,
       t_sqlparse_array_index_3,
       t_sqlparse_array_index_4,
       t_sqlparse_array_index_5,
       t_sqlparse_select_matadata_1,
       t_sqlparse_array_range_1,
       t_sqlparse_array_range_2,
       t_sqlparse_true_false,
       t_sqlparse_new_map,
       t_sqlparse_invalid_json
      ]},
     {rule_metrics, [],
      [t_metrics,
       t_metrics1
      ]},
     {events, [],
      [t_events
      ]},
     {bugs, [],
      [t_sqlparse_payload_as,
       t_sqlparse_nested_get
      ]},
     {multi_actions, [],
      [t_sqlselect_multi_actoins_1,
       t_sqlselect_multi_actoins_1_1,
       t_sqlselect_multi_actoins_2,
       t_sqlselect_multi_actoins_3,
       t_sqlselect_multi_actoins_3_1,
       t_sqlselect_multi_actoins_4
      ]}
    ].

%%------------------------------------------------------------------------------
%% Overall setup/teardown
%%------------------------------------------------------------------------------

init_per_suite(Config) ->
    ok = ekka_mnesia:start(),
    ok = emqx_rule_registry:mnesia(boot),
    start_apps(),
    Config.

end_per_suite(_Config) ->
    stop_apps(),
    ok.

on_resource_create(_id, _) -> #{}.
on_resource_destroy(_id, _) -> ok.
on_get_resource_status(_id, _) -> #{}.

%%------------------------------------------------------------------------------
%% Group specific setup/teardown
%%------------------------------------------------------------------------------

group(_Groupname) ->
    [].

init_per_group(registry, Config) ->
    Config;
init_per_group(_Groupname, Config) ->
    Config.

end_per_group(_Groupname, _Config) ->
    ok.

%%------------------------------------------------------------------------------
%% Testcase specific setup/teardown
%%------------------------------------------------------------------------------

init_per_testcase(t_events, Config) ->
    ok = emqx_rule_engine:load_providers(),
    init_events_counters(),
    ok = emqx_rule_registry:register_resource_types(
           [make_simple_resource_type(simple_resource_type)]),
    ok = emqx_rule_registry:add_action(
            #action{name = 'hook-metrics-action', app = ?APP,
                    module = ?MODULE, on_create = hook_metrics_action,
                    types=[], params_spec = #{},
                    title = #{en => <<"Hook metrics action">>},
                    description = #{en => <<"Hook metrics action">>}}),
    SQL = "SELECT * FROM \"$events/client_connected\", "
                        "\"$events/client_disconnected\", "
                        "\"$events/client_connack\", "
                        "\"$events/client_check_acl_complete\", "
                        "\"$events/session_subscribed\", "
                        "\"$events/session_unsubscribed\", "
                        "\"$events/message_acked\", "
                        "\"$events/message_delivered\", "
                        "\"$events/message_dropped\", "
                        "\"t1\"",
    {ok, Rule} = emqx_rule_engine:create_rule(
                    #{id => <<"rule:t_events">>,
                      rawsql => SQL,
                      actions => [#{id => <<"action:inspect">>, name => 'inspect', args => #{}},
                                  #{ id => <<"action:hook-metrics-action">>
                                   , name => 'hook-metrics-action'
                                   , args => #{}
                                   }],
                      description => <<"Debug rule">>}),
    ?assertMatch(#rule{id = <<"rule:t_events">>}, Rule),
    [{hook_points_rules, Rule} | Config];
init_per_testcase(Test, Config)
        when Test =:= t_sqlselect_multi_actoins_1
            ;Test =:= t_sqlselect_multi_actoins_1_1
            ;Test =:= t_sqlselect_multi_actoins_2
            ;Test =:= t_sqlselect_multi_actoins_3
            ;Test =:= t_sqlselect_multi_actoins_3_1
            ;Test =:= t_sqlselect_multi_actoins_4
        ->
    ok = emqx_rule_engine:load_providers(),
    ok = emqx_rule_registry:add_action(
            #action{name = 'crash_action', app = ?APP,
                    module = ?MODULE, on_create = crash_action,
                    types=[], params_spec = #{},
                    title = #{en => <<"Crash Action">>},
                    description = #{en => <<"This action will always fail!">>}}),
    ok = emqx_rule_registry:add_action(
            #action{name = 'failure_action', app = ?APP,
                    module = ?MODULE, on_create = failure_action,
                    types=[], params_spec = #{},
                    title = #{en => <<"Crash Action">>},
                    description = #{en => <<"This action will always fail!">>}}),
    ok = emqx_rule_registry:add_action(
            #action{name = 'plus_by_one', app = ?APP,
                    module = ?MODULE, on_create = plus_by_one_action,
                    types=[], params_spec = #{},
                    title = #{en => <<"Plus an integer by 1">>}
                    }),
    init_plus_by_one_action(),
    SQL = "SELECT * "
          "FROM \"$events/client_connected\" "
          "WHERE username = 'emqx1'",
    {ok, SubClient} = emqtt:start_link([{clientid, <<"emqx0">>}, {username, <<"emqx0">>}]),
    {ok, _} = emqtt:connect(SubClient),
    {ok, _, _} = emqtt:subscribe(SubClient, <<"t2">>, 0),
    ct:sleep(100),

    {ok, ConnClient} = emqtt:start_link([{clientid, <<"c_emqx1">>}, {username, <<"emqx1">>}]),
    TriggerConnEvent = fun() ->
        {ok, _} = emqtt:connect(ConnClient)
    end,
    [{subclient, SubClient},
     {connclient, ConnClient},
     {conn_event, TriggerConnEvent},
     {connsql, SQL}
    | Config];
init_per_testcase(_TestCase, Config) ->
    ok = emqx_rule_registry:register_resource_types(
            [#resource_type{
                name = built_in,
                provider = ?APP,
                params_spec = #{},
                on_create = {?MODULE, on_resource_create},
                on_destroy = {?MODULE, on_resource_destroy},
                on_status = {?MODULE, on_get_resource_status},
                title = #{en => <<"Built-In Resource Type (debug)">>},
                description = #{en => <<"The built in resource type for debug purpose">>}}]),
    %ct:pal("============ ~p", [ets:tab2list(emqx_resource_type)]),
    Config.


end_per_testcase(t_events, Config) ->
    ets:delete(events_record_tab),
    ok = emqx_rule_registry:remove_rule(?config(hook_points_rules, Config)),
    ok = emqx_rule_registry:remove_action('hook-metrics-action');
end_per_testcase(Test, Config)
        when Test =:= t_sqlselect_multi_actoins_1,
             Test =:= t_sqlselect_multi_actoins_2
            ->
    emqtt:stop(?config(subclient, Config)),
    emqtt:stop(?config(connclient, Config)),
    Config;
end_per_testcase(_TestCase, _Config) ->
    ok.

%%------------------------------------------------------------------------------
%% Test cases for rule engine
%%------------------------------------------------------------------------------

t_register_provider(_Config) ->
    ok = emqx_rule_engine:load_providers(),
    ?assert(length(emqx_rule_registry:get_actions()) >= 2),
    ok.

t_unregister_provider(_Config) ->
    ok = emqx_rule_engine:unload_providers(),
    ?assert(length(emqx_rule_registry:get_actions()) == 0),
    ok.

t_create_rule(_Config) ->
    ok = emqx_rule_engine:load_providers(),
    {ok, #rule{id = Id}} = emqx_rule_engine:create_rule(
            #{rawsql => <<"select * from \"t/a\"">>,
              actions => [#{name => 'inspect', args => #{arg1 => 1}}],
              description => <<"debug rule">>}),
    %ct:pal("======== emqx_rule_registry:get_rules :~p", [emqx_rule_registry:get_rules()]),
    ?assertMatch({ok,#rule{id = Id, for = [<<"t/a">>]}}, emqx_rule_registry:get_rule(Id)),
    ok = emqx_rule_engine:unload_providers(),
    emqx_rule_registry:remove_rule(Id),
    ok.

t_create_resource(_Config) ->
    ok = emqx_rule_engine:load_providers(),
    {ok, #resource{id = ResId}} = emqx_rule_engine:create_resource(
            #{type => built_in,
              config => #{},
              description => <<"debug resource">>}),
    ?assert(true, is_binary(ResId)),
    ok = emqx_rule_engine:unload_providers(),
    emqx_rule_registry:remove_resource(ResId),
    ok.

%%------------------------------------------------------------------------------
%% Test cases for rule actions
%%------------------------------------------------------------------------------

t_inspect_action(_Config) ->
    ok = emqx_rule_engine:load_providers(),
    {ok, #resource{id = ResId}} = emqx_rule_engine:create_resource(
            #{type => built_in,
              config => #{},
              description => <<"debug resource">>}),
    {ok, #rule{id = Id}} = emqx_rule_engine:create_rule(
                #{rawsql => "select clientid as c, username as u "
                            "from \"t1\" ",
                  actions => [#{name => 'inspect',
                                args => #{'$resource' => ResId, a=>1, b=>2}}],
                  type => built_in,
                  description => <<"Inspect rule">>
                  }),
    {ok, Client} = emqtt:start_link([{username, <<"emqx">>}]),
    {ok, _} = emqtt:connect(Client),
    emqtt:publish(Client, <<"t1">>, <<"{\"id\": 1, \"name\": \"ha\"}">>, 0),
    emqtt:stop(Client),
    emqx_rule_registry:remove_rule(Id),
    emqx_rule_registry:remove_resource(ResId),
    ok.

t_reset_metrics(_Config) ->
    ok = emqx_rule_engine:load_providers(),
    {ok, #resource{id = ResId}} = emqx_rule_engine:create_resource(
                                    #{type => built_in,
                                      config => #{},
                                      description => <<"debug resource">>}),
    {ok, #rule{id = Id}} = emqx_rule_engine:create_rule(
                             #{rawsql => "select clientid as c, username as u "
                               "from \"t1\" ",
                               actions => [#{name => 'inspect',
                                             args => #{'$resource' => ResId, a=>1, b=>2}}],
                               type => built_in,
                               description => <<"Inspect rule">>
                              }),
    {ok, Client} = emqtt:start_link([{username, <<"emqx">>}]),
    {ok, _} = emqtt:connect(Client),
    [ begin
          emqtt:publish(Client, <<"t1">>, <<"{\"id\": 1, \"name\": \"ha\"}">>, 0),
          timer:sleep(100)
      end
      || _ <- lists:seq(1,10)],
    emqx_rule_metrics:reset_metrics(Id),
<<<<<<< HEAD
    ?assertEqual(#{exception => 0,failed => 0,
                   matched => 0,no_result => 0,passed => 0,
                   speed => 0.0,speed_last5m => 0.0,speed_max => 0.0},
                 emqx_rule_metrics:get_rule_metrics(Id)),
    ?assertEqual(#{failed => 0,success => 0,taken => 0},
=======
    Expected = #{exception => 0, failed => 0, matched => 0, no_result => 0,
                 passed => 0, speed => 0.0, speed_last5m => 0.0, speed_max => 0},
    Got = emqx_rule_metrics:get_rule_metrics(Id),
    %% use == instead of =:=, so that 0 and 0.0 are compared equal
    case Expected == Got of
        true -> ok;
        false -> ?assertEqual(Expected, Got)
    end,
    ?assertEqual(#{failed => 0, success => 0, taken => 0},
>>>>>>> d420dc48
                   emqx_rule_metrics:get_action_metrics(ResId)),
    emqtt:stop(Client),
    emqx_rule_registry:remove_rule(Id),
    emqx_rule_registry:remove_resource(ResId),
    ok.

t_republish_action(_Config) ->
    Qos0Received = emqx_metrics:val('messages.qos0.received'),
    Received = emqx_metrics:val('messages.received'),
    ok = emqx_rule_engine:load_providers(),
    {ok, #rule{id = Id, for = [<<"t1">>]}} =
        emqx_rule_engine:create_rule(
                    #{rawsql => <<"select topic, payload, qos from \"t1\"">>,
                      actions => [#{name => 'republish',
                                    args => #{<<"target_topic">> => <<"t2">>,
                                              <<"target_qos">> => -1,
                                              <<"payload_tmpl">> => <<"${payload}">>}}],
                      description => <<"builtin-republish-rule">>}),
    {ok, Client} = emqtt:start_link([{username, <<"emqx">>}]),
    {ok, _} = emqtt:connect(Client),
    {ok, _, _} = emqtt:subscribe(Client, <<"t2">>, 0),

    Msg = <<"{\"id\": 1, \"name\": \"ha\"}">>,
    emqtt:publish(Client, <<"t1">>, Msg, 0),
    receive {publish, #{topic := <<"t2">>, payload := Payload}} ->
        ?assertEqual(Msg, Payload)
    after 1000 ->
        ct:fail(wait_for_t2)
    end,
    emqtt:stop(Client),
    emqx_rule_registry:remove_rule(Id),
    ?assertEqual(2, emqx_metrics:val('messages.qos0.received') - Qos0Received),
    ?assertEqual(2, emqx_metrics:val('messages.received') - Received),
    ok.

%%------------------------------------------------------------------------------
%% Test cases for rule engine api
%%------------------------------------------------------------------------------

t_crud_rule_api(_Config) ->
    {ok, #{code := 0, data := Rule}} =
        emqx_rule_engine_api:create_rule(#{},
                [{<<"name">>, <<"debug-rule">>},
                 {<<"rawsql">>, <<"select * from \"t/a\"">>},
                 {<<"actions">>, [[{<<"name">>,<<"inspect">>},
                                   {<<"params">>,[{<<"arg1">>,1}]}]]},
                 {<<"description">>, <<"debug rule">>}]),
    RuleID = maps:get(id, Rule),
    %ct:pal("RCreated : ~p", [Rule]),

    {ok, #{code := 0, data := Rules}} = emqx_rule_engine_api:list_rules(#{}, []),
    %ct:pal("RList : ~p", [Rules]),
    ?assert(length(Rules) > 0),

    {ok, #{code := 0, data := Rule1}} = emqx_rule_engine_api:show_rule(#{id => RuleID}, []),
    %ct:pal("RShow : ~p", [Rule1]),
    ?assertEqual(Rule, Rule1),

    {ok, #{code := 0, data := Rule2}} = emqx_rule_engine_api:update_rule(#{id => RuleID},
                [{<<"rawsql">>, <<"select * from \"t/b\"">>}]),

    {ok, #{code := 0, data := Rule3}} = emqx_rule_engine_api:show_rule(#{id => RuleID}, []),
    %ct:pal("RShow : ~p", [Rule1]),
    ?assertEqual(Rule3, Rule2),
    ?assertEqual(<<"select * from \"t/b\"">>, maps:get(rawsql, Rule3)),

    {ok, #{code := 0, data := Rule4}} = emqx_rule_engine_api:update_rule(#{id => RuleID},
                [{<<"actions">>,
                    [[
                        {<<"name">>,<<"republish">>},
                        {<<"params">>,[
                            {<<"arg1">>,1},
                            {<<"target_topic">>, <<"t2">>},
                            {<<"target_qos">>, -1},
                            {<<"payload_tmpl">>, <<"${payload}">>}
                        ]}
                    ]]
                 }]),

    {ok, #{code := 0, data := Rule5}} = emqx_rule_engine_api:show_rule(#{id => RuleID}, []),
    %ct:pal("RShow : ~p", [Rule1]),
    ?assertEqual(Rule5, Rule4),
    ?assertMatch([#{name := republish }], maps:get(actions, Rule5)),

    ?assertMatch({ok, #{code := 0}}, emqx_rule_engine_api:delete_rule(#{id => RuleID}, [])),

    NotFound = emqx_rule_engine_api:show_rule(#{id => RuleID}, []),
    %ct:pal("Show After Deleted: ~p", [NotFound]),
    ?assertMatch({ok, #{code := 404, message := _Message}}, NotFound),
    ok.

t_list_actions_api(_Config) ->
    {ok, #{code := 0, data := Actions}} = emqx_rule_engine_api:list_actions(#{}, []),
    %ct:pal("RList : ~p", [Actions]),
    ?assert(length(Actions) > 0),
    ok.

t_show_action_api(_Config) ->
    {ok, #{code := 0, data := Actions}} =
        emqx_rule_engine_api:show_action(#{name => 'inspect'}, []),
    ?assertEqual('inspect', maps:get(name, Actions)),
    ok.

t_crud_resources_api(_Config) ->
    {ok, #{code := 0, data := Resources1}} =
        emqx_rule_engine_api:create_resource(#{},
            [{<<"name">>, <<"Simple Resource">>},
             {<<"type">>, <<"built_in">>},
             {<<"config">>, [{<<"a">>, 1}]},
             {<<"description">>, <<"Simple Resource">>}]),
    ResId = maps:get(id, Resources1),
    {ok, #{code := 0, data := Resources}} = emqx_rule_engine_api:list_resources(#{}, []),
    ?assert(length(Resources) > 0),
    {ok, #{code := 0, data := Resources2}} = emqx_rule_engine_api:show_resource(#{id => ResId}, []),
    ?assertEqual(ResId, maps:get(id, Resources2)),
    %
    {ok, #{code := 0}} = emqx_rule_engine_api:update_resource(#{id => ResId},
                                                              [{<<"config">>, [{<<"a">>, 2}]},
                                                               {<<"description">>, <<"2">>}]),
    {ok, #{code := 0, data := Resources3}} = emqx_rule_engine_api:show_resource(#{id => ResId}, []),
    ?assertEqual(ResId, maps:get(id, Resources3)),
    ?assertEqual(#{<<"a">> => 2}, maps:get(config, Resources3)),
    ?assertEqual(<<"2">>, maps:get(description, Resources3)),
    %
    {ok, #{code := 0}} = emqx_rule_engine_api:update_resource(#{id => ResId},
                                                              [{<<"config">>, [{<<"a">>, 3}]}]),
    {ok, #{code := 0, data := Resources4}} = emqx_rule_engine_api:show_resource(#{id => ResId}, []),
    ?assertEqual(ResId, maps:get(id, Resources4)),
    ?assertEqual(#{<<"a">> => 3}, maps:get(config, Resources4)),
    ?assertEqual(<<"2">>, maps:get(description, Resources4)),
    % Only config
    {ok, #{code := 0}} = emqx_rule_engine_api:update_resource(#{id => ResId},
                                                              [{<<"config">>, [{<<"a">>, 1},
                                                                               {<<"b">>, 2},
                                                                               {<<"c">>, 3}]}]),
    {ok, #{code := 0, data := Resources5}} = emqx_rule_engine_api:show_resource(#{id => ResId}, []),
    ?assertEqual(ResId, maps:get(id, Resources5)),
    ?assertEqual(#{<<"a">> => 1, <<"b">> => 2, <<"c">> => 3}, maps:get(config, Resources5)),
    ?assertEqual(<<"2">>, maps:get(description, Resources5)),
    % Only description
    {ok, #{code := 0}} = emqx_rule_engine_api:update_resource(#{id => ResId},
                                                              [{<<"description">>, <<"new5">>}]),
    {ok, #{code := 0, data := Resources6}} = emqx_rule_engine_api:show_resource(#{id => ResId}, []),
    ?assertEqual(ResId, maps:get(id, Resources6)),
    ?assertEqual(#{<<"a">> => 1, <<"b">> => 2, <<"c">> => 3}, maps:get(config, Resources6)),
    ?assertEqual(<<"new5">>, maps:get(description, Resources6)),
    % None
    {ok, #{code := 0}} = emqx_rule_engine_api:update_resource(#{id => ResId}, []),
    {ok, #{code := 0, data := Resources7}} = emqx_rule_engine_api:show_resource(#{id => ResId}, []),
    ?assertEqual(ResId, maps:get(id, Resources7)),
    ?assertEqual(#{<<"a">> => 1, <<"b">> => 2, <<"c">> => 3}, maps:get(config, Resources7)),
    ?assertEqual(<<"new5">>, maps:get(description, Resources7)),
    %
    ?assertMatch({ok, #{code := 0}}, emqx_rule_engine_api:delete_resource(#{id => ResId},#{})),
    ?assertMatch({ok, #{code := 404}}, emqx_rule_engine_api:show_resource(#{id => ResId}, [])),
    ok.

t_list_resource_types_api(_Config) ->
    {ok, #{code := 0, data := ResourceTypes}} = emqx_rule_engine_api:list_resource_types(#{}, []),
    ?assert(length(ResourceTypes) > 0),
    ok.

t_show_resource_type_api(_Config) ->
    {ok, #{code := 0, data := RShow}} =
        emqx_rule_engine_api:show_resource_type(#{name => 'built_in'}, []),
    %ct:pal("RShow : ~p", [RShow]),
    ?assertEqual(built_in, maps:get(name, RShow)),
    ok.

%%------------------------------------------------------------------------------
%% Test cases for rule engine cli
%%------------------------------------------------------------------------------

t_rules_cli(_Config) ->
    mock_print(),
    RCreate = emqx_rule_engine_cli:rules(["create",
                                          "select * from \"t1\" where topic='t1'",
                                          "[{\"name\":\"inspect\", \"params\": {\"arg1\": 1}}]",
                                          "-d", "Debug Rule"]),
    %ct:pal("Result : ~p", [RCreate]),
    ?assertMatch({match, _}, re:run(RCreate, "created")),

    RuleId = re:replace(
               re:replace( RCreate
                         , "Rule\s"
                         , ""
                         , [{return, list}]
                         ),
               "\screated\n",
               "",
               [{return, list}]),

    RList = emqx_rule_engine_cli:rules(["list"]),
    ?assertMatch({match, _}, re:run(RList, RuleId)),
    %ct:pal("RList : ~p", [RList]),
    %ct:pal("table action params: ~p", [ets:tab2list(emqx_action_instance_params)]),

    RShow = emqx_rule_engine_cli:rules(["show", RuleId]),
    ?assertMatch({match, _}, re:run(RShow, RuleId)),
    %ct:pal("RShow : ~p", [RShow]),

    RUpdate = emqx_rule_engine_cli:rules(["update",
                                          RuleId,
                                          "-s", "select * from \"t2\""]),
    ?assertMatch({match, _}, re:run(RUpdate, "updated")),

    RDelete = emqx_rule_engine_cli:rules(["delete", RuleId]),
    ?assertEqual("ok\n", RDelete),
    %ct:pal("RDelete : ~p", [RDelete]),
    %ct:pal("table action params after deleted: ~p", [ets:tab2list(emqx_action_instance_params)]),

    RShow2 = emqx_rule_engine_cli:rules(["show", RuleId]),
    ?assertMatch({match, _}, re:run(RShow2, "Cannot found")),
    %ct:pal("RShow2 : ~p", [RShow2]),
    unmock_print(),
    ok.

t_actions_cli(_Config) ->
    mock_print(),
    RList = emqx_rule_engine_cli:actions(["list"]),
    ?assertMatch({match, _}, re:run(RList, "inspect")),
    %ct:pal("RList : ~p", [RList]),

    RShow = emqx_rule_engine_cli:actions(["show", "inspect"]),
    ?assertMatch({match, _}, re:run(RShow, "inspect")),
    %ct:pal("RShow : ~p", [RShow]),
    unmock_print(),
    ok.

t_resources_cli(_Config) ->
    mock_print(),
    RCreate = emqx_rule_engine_cli:resources(
                ["create", "built_in", "{\"a\" : 1}", "-d", "test resource"]),
    ResId = re:replace(
              re:replace( RCreate
                        , "Resource\s"
                        , ""
                        , [{return, list}]
                        ),
              "\screated\n",
              "",
              [{return, list}]),

    RList = emqx_rule_engine_cli:resources(["list"]),
    ?assertMatch({match, _}, re:run(RList, "test resource")),
    %ct:pal("RList : ~p", [RList]),

    RListT = emqx_rule_engine_cli:resources(["list", "-t", "built_in"]),
    ?assertMatch({match, _}, re:run(RListT, "test resource")),
    %ct:pal("RListT : ~p", [RListT]),

    RShow = emqx_rule_engine_cli:resources(["show", ResId]),
    ?assertMatch({match, _}, re:run(RShow, "test resource")),
    %ct:pal("RShow : ~p", [RShow]),

    RDelete = emqx_rule_engine_cli:resources(["delete", ResId]),
    ?assertEqual("ok\n", RDelete),

    RShow2 = emqx_rule_engine_cli:resources(["show", ResId]),
    ?assertMatch({match, _}, re:run(RShow2, "Cannot found")),
    %ct:pal("RShow2 : ~p", [RShow2]),
    unmock_print(),
    ok.

t_resource_types_cli(_Config) ->
    mock_print(),
    RList = emqx_rule_engine_cli:resource_types(["list"]),
    ?assertMatch({match, _}, re:run(RList, "built_in")),
    %ct:pal("RList : ~p", [RList]),

    RShow = emqx_rule_engine_cli:resource_types(["show", "inspect"]),
    ?assertMatch({match, _}, re:run(RShow, "inspect")),
    %ct:pal("RShow : ~p", [RShow]),
    unmock_print(),
    ok.

%%------------------------------------------------------------------------------
%% Test cases for rule funcs
%%------------------------------------------------------------------------------

t_topic_func(_Config) ->
    %%TODO:
    ok.

t_kv_store(_) ->
    undefined = emqx_rule_funcs:kv_store_get(<<"abc">>),
    <<"not_found">> = emqx_rule_funcs:kv_store_get(<<"abc">>, <<"not_found">>),
    emqx_rule_funcs:kv_store_put(<<"abc">>, 1),
    1 = emqx_rule_funcs:kv_store_get(<<"abc">>),
    emqx_rule_funcs:kv_store_del(<<"abc">>),
    undefined = emqx_rule_funcs:kv_store_get(<<"abc">>).

%%------------------------------------------------------------------------------
%% Test cases for rule registry
%%------------------------------------------------------------------------------

t_add_get_remove_rule(_Config) ->
    mock_print(),
    RuleId0 = <<"rule-debug-0">>,
    ok = emqx_rule_registry:add_rule(make_simple_rule(RuleId0)),
    ?assertMatch({ok, #rule{id = RuleId0}}, emqx_rule_registry:get_rule(RuleId0)),
    ok = emqx_rule_registry:remove_rule(RuleId0),
    ?assertEqual(not_found, emqx_rule_registry:get_rule(RuleId0)),

    RuleId1 = <<"rule-debug-1">>,
    Rule1 = make_simple_rule(RuleId1),
    ok = emqx_rule_registry:add_rule(Rule1),
    ?assertMatch({ok, #rule{id = RuleId1}}, emqx_rule_registry:get_rule(RuleId1)),
    ok = emqx_rule_registry:remove_rule(Rule1),
    ?assertEqual(not_found, emqx_rule_registry:get_rule(RuleId1)),
    unmock_print(),
    ok.

t_add_get_remove_rules(_Config) ->
    emqx_rule_registry:remove_rules(emqx_rule_registry:get_rules()),
    ok = emqx_rule_registry:add_rules(
            [make_simple_rule(<<"rule-debug-1">>),
             make_simple_rule(<<"rule-debug-2">>)]),
    ?assertEqual(2, length(emqx_rule_registry:get_rules())),
    ok = emqx_rule_registry:remove_rules([<<"rule-debug-1">>, <<"rule-debug-2">>]),
    ?assertEqual([], emqx_rule_registry:get_rules()),

    Rule3 = make_simple_rule(<<"rule-debug-3">>),
    Rule4 = make_simple_rule(<<"rule-debug-4">>),
    ok = emqx_rule_registry:add_rules([Rule3, Rule4]),
    ?assertEqual(2, length(emqx_rule_registry:get_rules())),
    ok = emqx_rule_registry:remove_rules([Rule3, Rule4]),
    ?assertEqual([], emqx_rule_registry:get_rules()),
    ok.

t_create_existing_rule(_Config) ->
    %% create a rule using given rule id
    {ok, _} = emqx_rule_engine:create_rule(
                    #{id => <<"an_existing_rule">>,
                      rawsql => <<"select * from \"t/#\"">>,
                      actions => [
                          #{name => 'inspect', args => #{}}
                      ]
                     }),
    {ok, #rule{rawsql = SQL}} = emqx_rule_registry:get_rule(<<"an_existing_rule">>),
    ?assertEqual(<<"select * from \"t/#\"">>, SQL),

    ok = emqx_rule_engine:delete_rule(<<"an_existing_rule">>),
    ?assertEqual(not_found, emqx_rule_registry:get_rule(<<"an_existing_rule">>)),
    ok.

t_update_rule(_Config) ->
    {ok, #rule{actions = [#action_instance{id = ActInsId0}]}} = emqx_rule_engine:create_rule(
                    #{id => <<"an_existing_rule">>,
                      rawsql => <<"select * from \"t/#\"">>,
                      actions => [
                          #{name => 'inspect', args => #{}}
                      ]
                     }),
    ?assertMatch({ok, #action_instance_params{apply = _}},
                 emqx_rule_registry:get_action_instance_params(ActInsId0)),
    %% update the rule and verify the old action instances has been cleared
    %% and the new action instances has been created.
    emqx_rule_engine:update_rule(#{ id => <<"an_existing_rule">>,
                                    actions => [
                                        #{name => 'do_nothing', args => #{}}
                                    ]}),

    {ok, #rule{actions = [#action_instance{id = ActInsId1}]}}
        = emqx_rule_registry:get_rule(<<"an_existing_rule">>),

    ?assertMatch(not_found,
                 emqx_rule_registry:get_action_instance_params(ActInsId0)),

    ?assertMatch({ok, #action_instance_params{apply = _}},
                 emqx_rule_registry:get_action_instance_params(ActInsId1)),

    ok = emqx_rule_engine:delete_rule(<<"an_existing_rule">>),
    ?assertEqual(not_found, emqx_rule_registry:get_rule(<<"an_existing_rule">>)),
    ok.

t_disable_rule(_Config) ->
    ets:new(simple_action_2, [named_table, set, public]),
    ets:insert(simple_action_2, {created, 0}),
    ets:insert(simple_action_2, {destroyed, 0}),
    Now = erlang:timestamp(),
    emqx_rule_registry:add_action(
        #action{name = 'simple_action_2', app = ?APP,
                module = ?MODULE,
                on_create = simple_action_2_create,
                on_destroy = simple_action_2_destroy,
                types=[], params_spec = #{},
                title = #{en => <<"Simple Action">>},
                description = #{en => <<"Simple Action">>}}),
    {ok, #rule{actions = [#action_instance{}]}} = emqx_rule_engine:create_rule(
        #{id => <<"simple_rule_2">>,
          rawsql => <<"select * from \"t/#\"">>,
          actions => [#{name => 'simple_action_2', args => #{}}]
        }),
    [{_, CAt}] = ets:lookup(simple_action_2, created),
    ?assert(CAt > Now),
    [{_, DAt}] = ets:lookup(simple_action_2, destroyed),
    ?assert(DAt < Now),

    %% disable the rule and verify the old action instances has been cleared
    Now2 = erlang:timestamp(),
    emqx_rule_engine:update_rule(#{ id => <<"simple_rule_2">>,
                                    enabled => false}),
    [{_, CAt2}] = ets:lookup(simple_action_2, created),
    ?assert(CAt2 < Now2),
    [{_, DAt2}] = ets:lookup(simple_action_2, destroyed),
    ?assert(DAt2 > Now2),

    %% enable the rule again and verify the action instances has been created
    Now3 = erlang:timestamp(),
    emqx_rule_engine:update_rule(#{ id => <<"simple_rule_2">>,
                                    enabled => true}),
    [{_, CAt3}] = ets:lookup(simple_action_2, created),
    ?assert(CAt3 > Now3),
    [{_, DAt3}] = ets:lookup(simple_action_2, destroyed),
    ?assert(DAt3 < Now3),
    ok = emqx_rule_engine:delete_rule(<<"simple_rule_2">>).

t_get_rules_for(_Config) ->
    Len0 = length(emqx_rule_registry:get_rules_for(<<"simple/topic">>)),
    ok = emqx_rule_registry:add_rules(
            [make_simple_rule(<<"rule-debug-1">>),
             make_simple_rule(<<"rule-debug-2">>)]),
    ?assertEqual(Len0+2, length(emqx_rule_registry:get_rules_for(<<"simple/topic">>))),
    ok = emqx_rule_registry:remove_rules([<<"rule-debug-1">>, <<"rule-debug-2">>]),
    ok.

t_get_rules_ordered_by_ts(_Config) ->
    Now = fun() -> erlang:system_time(nanosecond) end,
    ok = emqx_rule_registry:add_rules(
            [make_simple_rule_with_ts(<<"rule-debug-0">>, Now()),
             make_simple_rule_with_ts(<<"rule-debug-1">>, Now()),
             make_simple_rule_with_ts(<<"rule-debug-2">>, Now())
             ]),
    ?assertMatch([
        #rule{id = <<"rule-debug-0">>},
        #rule{id = <<"rule-debug-1">>},
        #rule{id = <<"rule-debug-2">>}
    ], emqx_rule_registry:get_rules_ordered_by_ts()).

t_get_rules_for_2(_Config) ->
    Len0 = length(emqx_rule_registry:get_rules_for(<<"simple/1">>)),
    ok = emqx_rule_registry:add_rules(
            [make_simple_rule(
               <<"rule-debug-1">>,
               <<"select * from \"simple/#\"">>,
               [<<"simple/#">>]),
             make_simple_rule(
               <<"rule-debug-2">>,
               <<"select * from \"simple/+\"">>,
               [<<"simple/+">>]),
             make_simple_rule(
               <<"rule-debug-3">>,
               <<"select * from \"simple/+/1\"">>,
               [<<"simple/+/1">>]),
             make_simple_rule(
               <<"rule-debug-4">>,
               <<"select * from \"simple/1\"">>,
               [<<"simple/1">>]),
             make_simple_rule(
               <<"rule-debug-5">>,
               <<"select * from \"simple/2,simple/+,simple/3\"">>,
               [<<"simple/2">>,<<"simple/+">>, <<"simple/3">>]),
             make_simple_rule(
               <<"rule-debug-6">>,
               <<"select * from \"simple/2,simple/3,simple/4\"">>,
               [<<"simple/2">>,<<"simple/3">>, <<"simple/4">>])
             ]),
    ?assertEqual(Len0+4, length(emqx_rule_registry:get_rules_for(<<"simple/1">>))),
    ok = emqx_rule_registry:remove_rules(
           [ <<"rule-debug-1">>
           , <<"rule-debug-2">>
           , <<"rule-debug-3">>
           , <<"rule-debug-4">>
           , <<"rule-debug-5">>
           , <<"rule-debug-6">>
           ]),
    ok.

t_get_rules_with_same_event(_Config) ->
    PubT = <<"simple/1">>,
    PubN = length(emqx_rule_registry:get_rules_with_same_event(PubT)),
    ?assertEqual([], emqx_rule_registry:get_rules_with_same_event(<<"$events/client_connected">>)),
    ?assertEqual(
       [],
       emqx_rule_registry:get_rules_with_same_event(<<"$events/client_disconnected">>)),
    ?assertEqual(
       [],
       emqx_rule_registry:get_rules_with_same_event(<<"$events/session_subscribed">>)),
    ?assertEqual(
       [],
       emqx_rule_registry:get_rules_with_same_event(<<"$events/session_unsubscribed">>)),
    ?assertEqual([], emqx_rule_registry:get_rules_with_same_event(<<"$events/message_delivered">>)),
    ?assertEqual([], emqx_rule_registry:get_rules_with_same_event(<<"$events/message_acked">>)),
    ?assertEqual([], emqx_rule_registry:get_rules_with_same_event(<<"$events/message_dropped">>)),
    ok = emqx_rule_registry:add_rules(
            [make_simple_rule(<<"r1">>, <<"select * from \"simple/#\"">>, [<<"simple/#">>]),
             make_simple_rule(<<"r2">>, <<"select * from \"abc/+\"">>, [<<"abc/+">>]),
             make_simple_rule(
               <<"r3">>,
               <<"select * from \"$events/client_connected\"">>,
               [<<"$events/client_connected">>]),
             make_simple_rule(
               <<"r4">>,
               <<"select * from \"$events/client_disconnected\"">>,
               [<<"$events/client_disconnected">>]),
             make_simple_rule(
               <<"r5">>,
               <<"select * from \"$events/session_subscribed\"">>,
               [<<"$events/session_subscribed">>]),
             make_simple_rule(
               <<"r6">>,
               <<"select * from \"$events/session_unsubscribed\"">>,
               [<<"$events/session_unsubscribed">>]),
             make_simple_rule(
               <<"r7">>,
               <<"select * from \"$events/message_delivered\"">>,
               [<<"$events/message_delivered">>]),
             make_simple_rule(
               <<"r8">>,
               <<"select * from \"$events/message_acked\"">>,
               [<<"$events/message_acked">>]),
             make_simple_rule(
               <<"r9">>,
               <<"select * from \"$events/message_dropped\"">>,
               [<<"$events/message_dropped">>]),
             make_simple_rule(
               <<"r10">>,
               <<"select * from \"t/1, $events/session_subscribed,"
                 " $events/client_connected\"">>,
               [<<"t/1">>, <<"$events/session_subscribed">>, <<"$events/client_connected">>])
             ]),
    ?assertEqual(PubN + 3, length(emqx_rule_registry:get_rules_with_same_event(PubT))),
    ?assertEqual(
       2,
       length(emqx_rule_registry:get_rules_with_same_event(<<"$events/client_connected">>))),
    ?assertEqual(
       1,
       length(emqx_rule_registry:get_rules_with_same_event(<<"$events/client_disconnected">>))),
    ?assertEqual(
       2,
       length(emqx_rule_registry:get_rules_with_same_event(<<"$events/session_subscribed">>))),
    ?assertEqual(
       1,
       length(emqx_rule_registry:get_rules_with_same_event(<<"$events/session_unsubscribed">>))),
    ?assertEqual(
       1,
       length(emqx_rule_registry:get_rules_with_same_event(<<"$events/message_delivered">>))),
    ?assertEqual(
       1,
       length(emqx_rule_registry:get_rules_with_same_event(<<"$events/message_acked">>))),
    ?assertEqual(
       1,
       length(emqx_rule_registry:get_rules_with_same_event(<<"$events/message_dropped">>))),
    ok = emqx_rule_registry:remove_rules(
           [<<"r1">>, <<"r2">>,<<"r3">>,
            <<"r4">>,<<"r5">>, <<"r6">>,
            <<"r7">>, <<"r8">>, <<"r9">>, <<"r10">>]),
    ok.

t_add_get_remove_action(_Config) ->
    ActionName0 = 'action-debug-0',
    Action0 = make_simple_action(ActionName0),
    ok = emqx_rule_registry:add_action(Action0),
    ?assertMatch({ok, #action{name = ActionName0}}, emqx_rule_registry:find_action(ActionName0)),
    ok = emqx_rule_registry:remove_action(ActionName0),
    ?assertMatch(not_found, emqx_rule_registry:find_action(ActionName0)),

    ok = emqx_rule_registry:add_action(Action0),
    ?assertMatch({ok, #action{name = ActionName0}}, emqx_rule_registry:find_action(ActionName0)),
    ok = emqx_rule_registry:remove_action(Action0),
    ?assertMatch(not_found, emqx_rule_registry:find_action(ActionName0)),
    ok.

t_add_get_remove_actions(_Config) ->
    InitActionLen = length(emqx_rule_registry:get_actions()),
    ActionName1 = 'action-debug-1',
    ActionName2 = 'action-debug-2',
    Action1 = make_simple_action(ActionName1),
    Action2 = make_simple_action(ActionName2),
    ok = emqx_rule_registry:add_actions([Action1, Action2]),
    ?assertMatch(2, length(emqx_rule_registry:get_actions()) - InitActionLen),
    ok = emqx_rule_registry:remove_actions([ActionName1, ActionName2]),
    ?assertMatch(InitActionLen, length(emqx_rule_registry:get_actions())),

    ok = emqx_rule_registry:add_actions([Action1, Action2]),
    ?assertMatch(2, length(emqx_rule_registry:get_actions()) - InitActionLen),
    ok = emqx_rule_registry:remove_actions([Action1, Action2]),
    ?assertMatch(InitActionLen, length(emqx_rule_registry:get_actions())),
     ok.

t_remove_actions_of(_Config) ->
    ok = emqx_rule_registry:add_actions([make_simple_action('action-debug-1'),
                                         make_simple_action('action-debug-2')]),
    Len1 = length(emqx_rule_registry:get_actions()),
    ?assert(Len1 >= 2),
    ok = emqx_rule_registry:remove_actions_of(?APP),
    ?assert((Len1 - length(emqx_rule_registry:get_actions())) >= 2),
    ok.

t_add_get_remove_resource(_Config) ->
    ResId = <<"resource-debug">>,
    Res = make_simple_resource(ResId),
    ok = emqx_rule_registry:add_resource(Res),
    ?assertMatch({ok, #resource{id = ResId}}, emqx_rule_registry:find_resource(ResId)),
    ok = emqx_rule_registry:remove_resource(ResId),
    ?assertEqual(not_found, emqx_rule_registry:find_resource(ResId)),
    ok = emqx_rule_registry:add_resource(Res),
    ?assertMatch({ok, #resource{id = ResId}}, emqx_rule_registry:find_resource(ResId)),
    ok = emqx_rule_registry:remove_resource(Res),
    ?assertEqual(not_found, emqx_rule_registry:find_resource(ResId)),
    ok.
t_get_resources(_Config) ->
    Len0 = length(emqx_rule_registry:get_resources()),
    Res1 = make_simple_resource(<<"resource-debug-1">>),
    Res2 = make_simple_resource(<<"resource-debug-2">>),
    ok = emqx_rule_registry:add_resource(Res1),
    ok = emqx_rule_registry:add_resource(Res2),
    ?assertEqual(Len0+2, length(emqx_rule_registry:get_resources())),
    ok.

t_resource_types(_Config) ->
    register_resource_types(),
    get_resource_type(),
    get_resource_types(),
    unregister_resource_types_of().

register_resource_types() ->
    ResType1 = make_simple_resource_type(<<"resource-type-debug-1">>),
    ResType2 = make_simple_resource_type(<<"resource-type-debug-2">>),
    emqx_rule_registry:register_resource_types([ResType1,ResType2]),
    ok.
get_resource_type() ->
    ?assertMatch( { ok
                  , #resource_type{name = <<"resource-type-debug-1">>}
                  }
                , emqx_rule_registry:find_resource_type(<<"resource-type-debug-1">>)
                ),
    ok.
get_resource_types() ->
    ResTypes = emqx_rule_registry:get_resource_types(),
    ct:pal("resource types now: ~p", [ResTypes]),
    ?assert(length(ResTypes) > 0),
    ok.
unregister_resource_types_of() ->
    NumOld = length(emqx_rule_registry:get_resource_types()),
    ok = emqx_rule_registry:unregister_resource_types_of(?APP),
    NumNow = length(emqx_rule_registry:get_resource_types()),
    ?assert((NumOld - NumNow) >= 2),
    ok.

%%------------------------------------------------------------------------------
%% Test cases for rule runtime
%%------------------------------------------------------------------------------

t_events(_Config) ->
    {ok, Client} = emqtt:start_link(
        [ {username, <<"u_event">>}
        , {clientid, <<"c_event">>}
        , {proto_ver, v5}
        , {properties, #{'Session-Expiry-Interval' => 60}}
        ]),
    {ok, Client2} = emqtt:start_link(
        [ {username, <<"u_event2">>}
        , {clientid, <<"c_event2">>}
        , {proto_ver, v5}
        , {properties, #{'Session-Expiry-Interval' => 60}}
        ]),
    ct:pal("====== verify $events/client_connected, $events/client_connack"),
    client_connected(Client, Client2),
    ct:pal("====== verify $events/session_subscribed, $events/client_check_acl_complete"),
    session_subscribed(Client2),
    ct:pal("====== verify t1"),
    message_publish(Client),
    ct:pal("====== verify $events/message_delivered"),
    message_delivered(Client),
    ct:pal("====== verify $events/message_acked"),
    message_acked(Client),
    ct:pal("====== verify $events/session_unsubscribed"),
    session_unsubscribed(Client2),
    ct:pal("====== verify $events/message_dropped"),
    message_dropped(Client),
    ct:pal("====== verify $events/client_disconnected"),
    client_disconnected(Client, Client2),
    ok.

message_publish(Client) ->
    emqtt:publish(Client, <<"t1">>, #{'Message-Expiry-Interval' => 60},
        <<"{\"id\": 1, \"name\": \"ha\"}">>, [{qos, 1}]),
    verify_event('message.publish'),
    ok.
client_connected(Client, Client2) ->
    {ok, _} = emqtt:connect(Client),
    {ok, _} = emqtt:connect(Client2),
    verify_event('client.connack'),
    verify_event('client.connected'),
    ok.
client_disconnected(Client, Client2) ->
    ok = emqtt:disconnect(Client, 0, #{'User-Property' => {<<"reason">>, <<"normal">>}}),
    ok = emqtt:disconnect(Client2, 0, #{'User-Property' => {<<"reason">>, <<"normal">>}}),
    verify_event('client.disconnected'),
    ok.
session_subscribed(Client2) ->
    {ok, _, _} = emqtt:subscribe( Client2
                                , #{'User-Property' => {<<"topic_name">>, <<"t1">>}}
                                , <<"t1">>
                                , 1
                                ),
    verify_event('session.subscribed'),
    verify_event('client.check_acl_complete'),
    ok.
session_unsubscribed(Client2) ->
    {ok, _, _} = emqtt:unsubscribe( Client2
                                  , #{'User-Property' => {<<"topic_name">>, <<"t1">>}}
                                  , <<"t1">>
                                  ),
    verify_event('session.unsubscribed'),
    ok.

message_delivered(_Client) ->
    verify_event('message.delivered'),
    ok.
message_dropped(Client) ->
    message_publish(Client),
    verify_event('message.dropped'),
    ok.
message_acked(_Client) ->
    verify_event('message.acked'),
    ok.

t_mfa_action(_Config) ->
    ok = emqx_rule_registry:add_action(
            #action{name = 'mfa-action', app = ?APP,
                    module = ?MODULE, on_create = mfa_action,
                    types=[], params_spec = #{},
                    title = #{en => <<"MFA callback action">>},
                    description = #{en => <<"MFA callback action">>}}),
    SQL = "SELECT * FROM \"t1\"",
    {ok, #rule{id = Id}} = emqx_rule_engine:create_rule(
                    #{id => <<"rule:t_mfa_action">>,
                      rawsql => SQL,
                      actions => [#{ id => <<"action:mfa-test">>
                                   , name => 'mfa-action'
                                   , args => #{}
                                   }],
                      description => <<"Debug rule">>}),
    {ok, Client} = emqtt:start_link([{username, <<"emqx">>}]),
    {ok, _} = emqtt:connect(Client),
    emqtt:publish(Client, <<"t1">>, <<"{\"id\": 1, \"name\": \"ha\"}">>, 0),
    emqtt:stop(Client),
    ct:sleep(500),
    ?assertEqual(1, persistent_term:get(<<"action:mfa-test">>, 0)),
    emqx_rule_registry:remove_rule(Id),
    emqx_rule_registry:remove_action('mfa-action'),
    ok.

t_match_atom_and_binary(_Config) ->
    ok = emqx_rule_engine:load_providers(),
    TopicRule = create_simple_repub_rule(
                    <<"t2">>,
                    "SELECT connected_at as ts, * "
                    "FROM \"$events/client_connected\" "
                    "WHERE username = 'emqx2' ",
                    <<"user:${ts}">>),
    {ok, Client} = emqtt:start_link([{username, <<"emqx1">>}]),
    {ok, _} = emqtt:connect(Client),
    {ok, _, _} = emqtt:subscribe(Client, <<"t2">>, 0),
    ct:sleep(100),
    {ok, Client2} = emqtt:start_link([{username, <<"emqx2">>}]),
    {ok, _} = emqtt:connect(Client2),
    receive {publish, #{topic := T, payload := Payload}} ->
        ?assertEqual(<<"t2">>, T),
        <<"user:", ConnAt/binary>> = Payload,
        _ = binary_to_integer(ConnAt)
    after 1000 ->
        ct:fail(wait_for_t2)
    end,

    emqtt:stop(Client),
    emqx_rule_registry:remove_rule(TopicRule).

t_sqlselect_0(_Config) ->
    %% Verify SELECT with and without 'AS'
    Sql = "select * "
          "from \"t/#\" "
          "where payload.cmd.info = 'tt'",
    ?assertMatch({ok,#{payload := <<"{\"cmd\": {\"info\":\"tt\"}}">>}},
                 emqx_rule_sqltester:test(
                    #{<<"rawsql">> => Sql,
                      <<"ctx">> =>
                        #{<<"payload">> =>
                            <<"{\"cmd\": {\"info\":\"tt\"}}">>,
                          <<"topic">> => <<"t/a">>}})),
    Sql2 = "select payload.cmd as cmd "
           "from \"t/#\" "
           "where cmd.info = 'tt'",
    ?assertMatch({ok,#{<<"cmd">> := #{<<"info">> := <<"tt">>}}},
                 emqx_rule_sqltester:test(
                    #{<<"rawsql">> => Sql2,
                      <<"ctx">> =>
                        #{<<"payload">> =>
                            <<"{\"cmd\": {\"info\":\"tt\"}}">>,
                          <<"topic">> => <<"t/a">>}})),
    Sql3 = "select payload.cmd as cmd, cmd.info as info "
           "from \"t/#\" "
           "where cmd.info = 'tt' and info = 'tt'",
    ?assertMatch({ok,#{<<"cmd">> := #{<<"info">> := <<"tt">>},
                       <<"info">> := <<"tt">>}},
                 emqx_rule_sqltester:test(
                    #{<<"rawsql">> => Sql3,
                      <<"ctx">> =>
                        #{<<"payload">> =>
                            <<"{\"cmd\": {\"info\":\"tt\"}}">>,
                          <<"topic">> => <<"t/a">>}})),
    %% cascaded as
    Sql4 = "select payload.cmd as cmd, cmd.info as meta.info "
           "from \"t/#\" "
           "where cmd.info = 'tt' and meta.info = 'tt'",
    ?assertMatch({ok,#{<<"cmd">> := #{<<"info">> := <<"tt">>},
                       <<"meta">> := #{<<"info">> := <<"tt">>}}},
                 emqx_rule_sqltester:test(
                    #{<<"rawsql">> => Sql4,
                      <<"ctx">> =>
                        #{<<"payload">> =>
                            <<"{\"cmd\": {\"info\":\"tt\"}}">>,
                          <<"topic">> => <<"t/a">>}})).

t_sqlselect_00(_Config) ->
    %% Verify plus/subtract and unary_add_or_subtract
    Sql = "select 1-1 as a "
          "from \"t/#\" ",
    ?assertMatch({ok,#{<<"a">> := 0}},
                 emqx_rule_sqltester:test(
                    #{<<"rawsql">> => Sql,
                      <<"ctx">> =>
                        #{<<"payload">> => <<"">>,
                          <<"topic">> => <<"t/a">>}})),
    Sql1 = "select -1 + 1 as a "
           "from \"t/#\" ",
    ?assertMatch({ok,#{<<"a">> := 0}},
                 emqx_rule_sqltester:test(
                    #{<<"rawsql">> => Sql1,
                      <<"ctx">> =>
                        #{<<"payload">> => <<"">>,
                          <<"topic">> => <<"t/a">>}})),
    Sql2 = "select 1 + 1 as a "
           "from \"t/#\" ",
    ?assertMatch({ok,#{<<"a">> := 2}},
                 emqx_rule_sqltester:test(
                    #{<<"rawsql">> => Sql2,
                      <<"ctx">> =>
                        #{<<"payload">> => <<"">>,
                          <<"topic">> => <<"t/a">>}})),
    Sql3 = "select +1 as a "
           "from \"t/#\" ",
    ?assertMatch({ok,#{<<"a">> := 1}},
                 emqx_rule_sqltester:test(
                    #{<<"rawsql">> => Sql3,
                      <<"ctx">> =>
                        #{<<"payload">> => <<"">>,
                          <<"topic">> => <<"t/a">>}})).

t_sqlselect_01(_Config) ->
    ok = emqx_rule_engine:load_providers(),
    TopicRule1 = create_simple_repub_rule(
                    <<"t2">>,
                    "SELECT json_decode(payload) as p, payload "
                    "FROM \"t3/#\", \"t1\" "
                    "WHERE p.x = 1"),
    {ok, Client} = emqtt:start_link([{username, <<"emqx">>}]),
    {ok, _} = emqtt:connect(Client),
    {ok, _, _} = emqtt:subscribe(Client, <<"t2">>, 0),
    emqtt:publish(Client, <<"t1">>, <<"{\"x\":1}">>, 0),
    ct:sleep(100),
    receive {publish, #{topic := T, payload := Payload}} ->
        ?assertEqual(<<"t2">>, T),
        ?assertEqual(<<"{\"x\":1}">>, Payload)
    after 1000 ->
        ct:fail(wait_for_t2)
    end,

    emqtt:publish(Client, <<"t1">>, <<"{\"x\":2}">>, 0),
    receive {publish, #{topic := <<"t2">>, payload := _}} ->
        ct:fail(unexpected_t2)
    after 1000 ->
        ok
    end,

    emqtt:publish(Client, <<"t3/a">>, <<"{\"x\":1}">>, 0),
    receive {publish, #{topic := T3, payload := Payload3}} ->
        ?assertEqual(<<"t2">>, T3),
        ?assertEqual(<<"{\"x\":1}">>, Payload3)
    after 1000 ->
        ct:fail(wait_for_t2)
    end,

    emqtt:stop(Client),
    emqx_rule_registry:remove_rule(TopicRule1).

t_sqlselect_02(_Config) ->
    ok = emqx_rule_engine:load_providers(),
    TopicRule1 = create_simple_repub_rule(
                    <<"t2">>,
                    "SELECT * "
                    "FROM \"t3/#\", \"t1\" "
                    "WHERE payload.x = 1"),
    {ok, Client} = emqtt:start_link([{username, <<"emqx">>}]),
    {ok, _} = emqtt:connect(Client),
    {ok, _, _} = emqtt:subscribe(Client, <<"t2">>, 0),
    emqtt:publish(Client, <<"t1">>, <<"{\"x\":1}">>, 0),
    ct:sleep(100),
    receive {publish, #{topic := T, payload := Payload}} ->
        ?assertEqual(<<"t2">>, T),
        ?assertEqual(<<"{\"x\":1}">>, Payload)
    after 1000 ->
        ct:fail(wait_for_t2)
    end,

    emqtt:publish(Client, <<"t1">>, <<"{\"x\":2}">>, 0),
    receive {publish, #{topic := <<"t2">>, payload := Payload0}} ->
        ct:fail({unexpected_t2, Payload0})
    after 1000 ->
        ok
    end,

    emqtt:publish(Client, <<"t3/a">>, <<"{\"x\":1}">>, 0),
    receive {publish, #{topic := T3, payload := Payload3}} ->
        ?assertEqual(<<"t2">>, T3),
        ?assertEqual(<<"{\"x\":1}">>, Payload3)
    after 1000 ->
        ct:fail(wait_for_t2)
    end,

    emqtt:stop(Client),
    emqx_rule_registry:remove_rule(TopicRule1).

t_sqlselect_1(_Config) ->
    ok = emqx_rule_engine:load_providers(),
    TopicRule = create_simple_repub_rule(
                    <<"t2">>,
                    "SELECT json_decode(payload) as p, payload "
                    "FROM \"t1\" "
                    "WHERE p.x = 1 and p.y = 2"),
    {ok, Client} = emqtt:start_link([{username, <<"emqx">>}]),
    {ok, _} = emqtt:connect(Client),
    {ok, _, _} = emqtt:subscribe(Client, <<"t2">>, 0),
    ct:sleep(200),
    emqtt:publish(Client, <<"t1">>, <<"{\"x\":1,\"y\":2}">>, 0),
    receive {publish, #{topic := T, payload := Payload}} ->
        ?assertEqual(<<"t2">>, T),
        ?assertEqual(<<"{\"x\":1,\"y\":2}">>, Payload)
    after 1000 ->
        ct:fail(wait_for_t2)
    end,

    emqtt:publish(Client, <<"t1">>, <<"{\"x\":1,\"y\":1}">>, 0),
    receive {publish, #{topic := <<"t2">>, payload := _}} ->
        ct:fail(unexpected_t2)
    after 1000 ->
        ok
    end,

    emqtt:stop(Client),
    emqx_rule_registry:remove_rule(TopicRule).

t_sqlselect_2(_Config) ->
    ok = emqx_rule_engine:load_providers(),
    %% recursively republish to t2
    TopicRule = create_simple_repub_rule(
                    <<"t2">>,
                    "SELECT * "
                    "FROM \"t2\" "),
    {ok, Client} = emqtt:start_link([{username, <<"emqx">>}]),
    {ok, _} = emqtt:connect(Client),
    {ok, _, _} = emqtt:subscribe(Client, <<"t2">>, 0),

    emqtt:publish(Client, <<"t2">>, <<"{\"x\":1,\"y\":144}">>, 0),
    Fun = fun() ->
            receive {publish, #{topic := <<"t2">>, payload := _}} ->
                received_t2
            after 500 ->
                received_nothing
            end
          end,
    received_t2 = Fun(),
    received_t2 = Fun(),
    received_nothing = Fun(),

    emqtt:stop(Client),
    emqx_rule_registry:remove_rule(TopicRule).

t_sqlselect_2_1(_Config) ->
    ok = emqx_rule_engine:load_providers(),
    %% recursively republish to t2, if the msg dropped
    TopicRule = create_simple_repub_rule(
                    <<"t2">>,
                    "SELECT * "
                    "FROM \"$events/message_dropped\" "),
    {ok, Client} = emqtt:start_link([{username, <<"emqx">>}]),
    {ok, _} = emqtt:connect(Client),
    emqtt:publish(Client, <<"t2">>, <<"{\"x\":1,\"y\":144}">>, 0),
    Fun = fun() ->
            receive {publish, #{topic := <<"t2">>, payload := _}} ->
                received_t2
            after 500 ->
                received_nothing
            end
          end,
    received_nothing = Fun(),

    %% it should not keep republishing "t2"
    {ok, _, _} = emqtt:subscribe(Client, <<"t2">>, 0),
    received_nothing = Fun(),

    emqtt:stop(Client),
    emqx_rule_registry:remove_rule(TopicRule).

t_sqlselect_2_2(_Config) ->
    ok = emqx_rule_engine:load_providers(),
    %% recursively republish to t2, if the msg acked
    TopicRule = create_simple_repub_rule(
                    <<"t2">>,
                    "SELECT * "
                    "FROM \"$events/message_acked\" "),
    {ok, Client} = emqtt:start_link([{username, <<"emqx">>}]),
    {ok, _} = emqtt:connect(Client),
    {ok, _, _} = emqtt:subscribe(Client, <<"t2">>, 1),
    emqtt:publish(Client, <<"t2">>, <<"{\"x\":1,\"y\":144}">>, 1),
    Fun = fun() ->
            receive {publish, #{topic := <<"t2">>, payload := _}} ->
                received_t2
            after 500 ->
                received_nothing
            end
          end,
    received_t2 = Fun(),
    received_t2 = Fun(),
    received_nothing = Fun(),

    emqtt:stop(Client),
    emqx_rule_registry:remove_rule(TopicRule).

t_sqlselect_2_3(_Config) ->
    ok = emqx_rule_engine:load_providers(),
    %% recursively republish to t2, if the msg delivered
    TopicRule = create_simple_repub_rule(
                    <<"t2">>,
                    "SELECT * "
                    "FROM \"$events/message_delivered\" "),
    {ok, Client} = emqtt:start_link([{username, <<"emqx">>}]),
    {ok, _} = emqtt:connect(Client),
    {ok, _, _} = emqtt:subscribe(Client, <<"t2">>, 0),
    emqtt:publish(Client, <<"t2">>, <<"{\"x\":1,\"y\":144}">>, 0),
    Fun = fun() ->
            receive {publish, #{topic := <<"t2">>, payload := _}} ->
                received_t2
            after 500 ->
                received_nothing
            end
          end,
    received_t2 = Fun(),
    received_t2 = Fun(),
    received_nothing = Fun(),

    emqtt:stop(Client),
    emqx_rule_registry:remove_rule(TopicRule).

t_sqlselect_3(_Config) ->
    ok = emqx_rule_engine:load_providers(),
    %% republish the client.connected msg
    TopicRule = create_simple_repub_rule(
                    <<"t2">>,
                    "SELECT * "
                    "FROM \"$events/client_connected\" "
                    "WHERE username = 'emqx1'",
                    <<"clientid=${clientid}">>),
    {ok, Client} = emqtt:start_link([{clientid, <<"emqx0">>}, {username, <<"emqx0">>}]),
    {ok, _} = emqtt:connect(Client),
    {ok, _, _} = emqtt:subscribe(Client, <<"t2">>, 0),
    ct:sleep(200),
    {ok, Client1} = emqtt:start_link([{clientid, <<"c_emqx1">>}, {username, <<"emqx1">>}]),
    {ok, _} = emqtt:connect(Client1),
    receive {publish, #{topic := T, payload := Payload}} ->
        ?assertEqual(<<"t2">>, T),
        ?assertEqual(<<"clientid=c_emqx1">>, Payload)
    after 1000 ->
        ct:fail(wait_for_t2)
    end,

    emqtt:publish(Client, <<"t1">>, <<"{\"x\":1,\"y\":1}">>, 0),
    receive {publish, #{topic := <<"t2">>, payload := _}} ->
        ct:fail(unexpected_t2)
    after 1000 ->
        ok
    end,

    emqtt:stop(Client),
    emqx_rule_registry:remove_rule(TopicRule).

t_metrics(_Config) ->
    ok = emqx_rule_engine:load_providers(),
    TopicRule = create_simple_repub_rule(
                    <<"t2">>,
                    "SELECT payload.msg as msg, payload.idx as idx "
                    "FROM \"t1\" "
                    "WHERE msg = 'hello' and idx + 1 > 2 "),
    #rule{id = RuleId} = TopicRule,
    ?assertEqual(0, emqx_rule_metrics:get_rules_matched(RuleId)),
    ?assertEqual(0, emqx_rule_metrics:get_rules_passed(RuleId)),
    ?assertEqual(0, emqx_rule_metrics:get_rules_failed(RuleId)),
    ?assertEqual(0, emqx_rule_metrics:get_rules_exception(RuleId)),
    ?assertEqual(0, emqx_rule_metrics:get_rules_no_result(RuleId)),
    {ok, Client} = emqtt:start_link([{username, <<"emqx">>}]),
    {ok, _} = emqtt:connect(Client),
    ct:sleep(200),
    PublishMoreTimes = fun(SomeMessage, Times) ->
        [begin
            emqtt:publish(Client, <<"t1">>, SomeMessage, 0),
            ct:sleep(200)
         end || _ <- lists:seq(1, Times)] end,
    PublishMoreTimes(<<"{\"msg\":\"hello\", \"idx\":5}">>, 10),
    ?assertEqual(10, emqx_rule_metrics:get_rules_matched(RuleId)),
    ?assertEqual(10, emqx_rule_metrics:get_rules_passed(RuleId)),
    ?assertEqual(0, emqx_rule_metrics:get_rules_failed(RuleId)),
    ?assertEqual(0, emqx_rule_metrics:get_rules_exception(RuleId)),
    ?assertEqual(0, emqx_rule_metrics:get_rules_no_result(RuleId)),
    PublishMoreTimes(<<"{\"msg\":\"hello\", \"idx\":0}">>, 10),
    ?assertEqual(20, emqx_rule_metrics:get_rules_matched(RuleId)),
    ?assertEqual(10, emqx_rule_metrics:get_rules_passed(RuleId)),
    ?assertEqual(10, emqx_rule_metrics:get_rules_failed(RuleId)),
    ?assertEqual(0, emqx_rule_metrics:get_rules_exception(RuleId)),
    ?assertEqual(10, emqx_rule_metrics:get_rules_no_result(RuleId)),
    PublishMoreTimes(<<"{\"msg\":\"hello\", \"idx\":\"somevalue\"}">>, 10),
    ?assertEqual(30, emqx_rule_metrics:get_rules_matched(RuleId)),
    ?assertEqual(10, emqx_rule_metrics:get_rules_passed(RuleId)),
    ?assertEqual(20, emqx_rule_metrics:get_rules_failed(RuleId)),
    ?assertEqual(10, emqx_rule_metrics:get_rules_exception(RuleId)),
    ?assertEqual(10, emqx_rule_metrics:get_rules_no_result(RuleId)),
    emqtt:stop(Client),
    emqx_rule_registry:remove_rule(TopicRule).

t_metrics1(_Config) ->
    ok = emqx_rule_engine:load_providers(),
    TopicRule = create_simple_repub_rule(
                    <<"t2">>,
                "FOREACH payload.sensors "
                "DO clientid,item.name as name, item.idx + 1 as idx "
                "INCASE item.idx >= 1 "
                "FROM \"t1\" "),
    #rule{id = RuleId} = TopicRule,
    ?assertEqual(0, emqx_rule_metrics:get_rules_matched(RuleId)),
    ?assertEqual(0, emqx_rule_metrics:get_rules_passed(RuleId)),
    ?assertEqual(0, emqx_rule_metrics:get_rules_failed(RuleId)),
    ?assertEqual(0, emqx_rule_metrics:get_rules_exception(RuleId)),
    ?assertEqual(0, emqx_rule_metrics:get_rules_no_result(RuleId)),
    {ok, Client} = emqtt:start_link([{username, <<"emqx">>}]),
    {ok, _} = emqtt:connect(Client),
    ct:sleep(200),
    PublishMoreTimes = fun(SomeMessage, Times) ->
        [begin
            emqtt:publish(Client, <<"t1">>, SomeMessage, 0),
            ct:sleep(200)
         end || _ <- lists:seq(1, Times)] end,
    Message =  <<"{\"date\": \"2020-04-24\",
                   \"sensors\": [
                       {\"name\": \"a\", \"idx\":0},
                       {\"name\": \"b\", \"idx\":1},
                       {\"name\": \"c\", \"idx\":2}
                   ]}">>,
    PublishMoreTimes(Message, 10),
    ?assertEqual(10, emqx_rule_metrics:get_rules_matched(RuleId)),
    ?assertEqual(10, emqx_rule_metrics:get_rules_passed(RuleId)),
    ?assertEqual(0, emqx_rule_metrics:get_rules_failed(RuleId)),
    ?assertEqual(0, emqx_rule_metrics:get_rules_exception(RuleId)),
    ?assertEqual(0, emqx_rule_metrics:get_rules_no_result(RuleId)),
    Message1 =  <<"{\"date\": \"2020-04-24\",
                   \"sensors\": [
                       {\"name\": \"a\", \"idx\":0},
                       {\"name\": \"b\", \"idx\":0},
                       {\"name\": \"c\", \"idx\":0}
                   ]}">>,
    PublishMoreTimes(Message1, 10),
    ?assertEqual(20, emqx_rule_metrics:get_rules_matched(RuleId)),
    ?assertEqual(10, emqx_rule_metrics:get_rules_passed(RuleId)),
    ?assertEqual(10, emqx_rule_metrics:get_rules_failed(RuleId)),
    ?assertEqual(0, emqx_rule_metrics:get_rules_exception(RuleId)),
    ?assertEqual(10, emqx_rule_metrics:get_rules_no_result(RuleId)),
    Message2 =  <<"{\"date\": \"2020-04-24\",
                   \"sensors\": [
                       {\"name\": \"a\", \"idx\":0},
                       {\"name\": \"b\", \"idx\":1},
                       {\"name\": \"c\", \"idx\":\"some string\"}
                   ]}">>,
    PublishMoreTimes(Message2, 10),
    ?assertEqual(30, emqx_rule_metrics:get_rules_matched(RuleId)),
    ?assertEqual(10, emqx_rule_metrics:get_rules_passed(RuleId)),
    ?assertEqual(20, emqx_rule_metrics:get_rules_failed(RuleId)),
    ?assertEqual(10, emqx_rule_metrics:get_rules_exception(RuleId)),
    ?assertEqual(10, emqx_rule_metrics:get_rules_no_result(RuleId)),

    emqtt:stop(Client),
    emqx_rule_registry:remove_rule(TopicRule).

t_sqlselect_multi_actoins_1(Config) ->
    %% We create 2 actions in the same rule:
    %% The first will fail and we need to make sure the
    %% second one can still execute as the on_action_failed
    %% defaults to 'continue'
    {ok, Rule} = emqx_rule_engine:create_rule(
                    #{rawsql => ?config(connsql, Config),
                      actions => [
                          #{name => 'crash_action', args => #{}, fallbacks => []},
                          #{name => 'republish',
                            args => #{<<"target_topic">> => <<"t2">>,
                                      <<"target_qos">> => -1,
                                      <<"payload_tmpl">> => <<"clientid=${clientid}">>
                                     },
                            fallbacks => []}
                      ]
                     }),

    (?config(conn_event, Config))(),
    receive {publish, #{topic := T, payload := Payload}} ->
        ?assertEqual(<<"t2">>, T),
        ?assertEqual(<<"clientid=c_emqx1">>, Payload)
    after 1000 ->
        ct:fail(wait_for_t2)
    end,

    emqx_rule_registry:remove_rule(Rule).

t_sqlselect_multi_actoins_1_1(Config) ->
    %% Try again but set on_action_failed = 'continue' explicitly
    {ok, Rule2} = emqx_rule_engine:create_rule(
                    #{rawsql => ?config(connsql, Config),
                      on_action_failed => 'continue',
                      actions => [
                          #{name => 'crash_action', args => #{}, fallbacks => []},
                          #{name => 'republish',
                            args => #{<<"target_topic">> => <<"t2">>,
                                      <<"target_qos">> => -1,
                                      <<"payload_tmpl">> => <<"clientid=${clientid}">>
                                    },
                            fallbacks => []}
                      ]
                     }),

    (?config(conn_event, Config))(),
    receive {publish, #{topic := T2, payload := Payload2}} ->
        ?assertEqual(<<"t2">>, T2),
        ?assertEqual(<<"clientid=c_emqx1">>, Payload2)
    after 1000 ->
        ct:fail(wait_for_t2)
    end,

    emqx_rule_registry:remove_rule(Rule2).

t_sqlselect_multi_actoins_2(Config) ->
    %% We create 2 actions in the same rule:
    %% The first will fail and we need to make sure the
    %% second one cannot execute as we've set the on_action_failed = 'stop'
    {ok, Rule} = emqx_rule_engine:create_rule(
                    #{rawsql => ?config(connsql, Config),
                      on_action_failed => stop,
                      actions => [
                          #{name => 'crash_action', args => #{}, fallbacks => []},
                          #{name => 'republish',
                            args => #{<<"target_topic">> => <<"t2">>,
                                      <<"target_qos">> => -1,
                                      <<"payload_tmpl">> => <<"clientid=${clientid}">>
                                    },
                            fallbacks => []}
                      ]
                     }),

    (?config(conn_event, Config))(),
    receive {publish, #{topic := <<"t2">>}} ->
        ct:fail(unexpected_t2)
    after 1000 ->
        ok
    end,

    emqx_rule_registry:remove_rule(Rule).

t_sqlselect_multi_actoins_3(Config) ->
    %% We create 2 actions in the same rule (on_action_failed = continue):
    %% The first will fail and we need to make sure the
    %% fallback actions can be executed, and the next actoins
    %% will be run without influence
    {ok, Rule} = emqx_rule_engine:create_rule(
                    #{rawsql => ?config(connsql, Config),
                      on_action_failed => continue,
                      actions => [
                          #{name => 'crash_action', args => #{}, fallbacks =>[
                              #{name => 'plus_by_one', args => #{}, fallbacks =>[]},
                              #{name => 'plus_by_one', args => #{}, fallbacks =>[]}
                          ]},
                          #{name => 'republish',
                            args => #{<<"target_topic">> => <<"t2">>,
                                      <<"target_qos">> => -1,
                                      <<"payload_tmpl">> => <<"clientid=${clientid}">>
                                    },
                            fallbacks => []}
                      ]
                     }),

    (?config(conn_event, Config))(),
    timer:sleep(100),

    %% verfiy the fallback actions has been run
    ?assertEqual(2, ets:lookup_element(plus_by_one_action, num, 2)),

    %% verfiy the next actions can be run
    receive {publish, #{topic := T, payload := Payload}} ->
        ?assertEqual(<<"t2">>, T),
        ?assertEqual(<<"clientid=c_emqx1">>, Payload)
    after 1000 ->
        ct:fail(wait_for_t2)
    end,

    emqx_rule_registry:remove_rule(Rule).

t_sqlselect_multi_actoins_3_1(Config) ->
    %% We create 2 actions in the same rule (on_action_failed = continue):
    %% The first will fail (with a 'badact' return) and we need to make sure the
    %% fallback actions can be executed, and the next actoins
    %% will be run without influence
    {ok, Rule} = emqx_rule_engine:create_rule(
                    #{rawsql => ?config(connsql, Config),
                      on_action_failed => continue,
                      actions => [
                          #{name => 'failure_action', args => #{}, fallbacks =>[
                              #{name => 'plus_by_one', args => #{}, fallbacks =>[]},
                              #{name => 'plus_by_one', args => #{}, fallbacks =>[]}
                          ]},
                          #{name => 'republish',
                            args => #{<<"target_topic">> => <<"t2">>,
                                      <<"target_qos">> => -1,
                                      <<"payload_tmpl">> => <<"clientid=${clientid}">>
                                    },
                            fallbacks => []}
                      ]
                     }),

    (?config(conn_event, Config))(),
    timer:sleep(100),

    %% verfiy the fallback actions has been run
    ?assertEqual(2, ets:lookup_element(plus_by_one_action, num, 2)),

    %% verfiy the next actions can be run
    receive {publish, #{topic := T, payload := Payload}} ->
        ?assertEqual(<<"t2">>, T),
        ?assertEqual(<<"clientid=c_emqx1">>, Payload)
    after 1000 ->
        ct:fail(wait_for_t2)
    end,

    emqx_rule_registry:remove_rule(Rule).

t_sqlselect_multi_actoins_4(Config) ->
    %% We create 2 actions in the same rule (on_action_failed = continue):
    %% The first will fail and we need to make sure the
    %% fallback actions can be executed, and the next actoins
    %% will be run without influence
    {ok, Rule} = emqx_rule_engine:create_rule(
                    #{rawsql => ?config(connsql, Config),
                      on_action_failed => continue,
                      actions => [
                          #{name => 'crash_action', args => #{}, fallbacks => [
                              #{name =>'plus_by_one', args => #{}, fallbacks =>[]},
                              #{name =>'crash_action', args => #{}, fallbacks =>[]},
                              #{name =>'plus_by_one', args => #{}, fallbacks =>[]}
                          ]},
                          #{name => 'republish',
                            args => #{<<"target_topic">> => <<"t2">>,
                                      <<"target_qos">> => -1,
                                      <<"payload_tmpl">> => <<"clientid=${clientid}">>
                                    },
                            fallbacks => []}
                      ]
                     }),

    (?config(conn_event, Config))(),
    timer:sleep(100),

    %% verfiy all the fallback actions were run, even if the second
    %% fallback action crashed
    ?assertEqual(2, ets:lookup_element(plus_by_one_action, num, 2)),

    %% verfiy the next actions can be run
    receive {publish, #{topic := T, payload := Payload}} ->
        ?assertEqual(<<"t2">>, T),
        ?assertEqual(<<"clientid=c_emqx1">>, Payload)
    after 1000 ->
        ct:fail(wait_for_t2)
    end,

    emqx_rule_registry:remove_rule(Rule).

t_sqlparse_event_1(_Config) ->
    Sql = "select topic as tp "
          "from \"$events/session_subscribed\" ",
    ?assertMatch({ok,#{<<"tp">> := <<"t/tt">>}},
        emqx_rule_sqltester:test(
        #{<<"rawsql">> => Sql,
          <<"ctx">> => #{<<"topic">> => <<"t/tt">>}})).

t_sqlparse_event_2(_Config) ->
    Sql = "select clientid "
          "from \"$events/client_connected\" ",
    ?assertMatch({ok,#{<<"clientid">> := <<"abc">>}},
        emqx_rule_sqltester:test(
        #{<<"rawsql">> => Sql,
          <<"ctx">> => #{<<"clientid">> => <<"abc">>}})).

t_sqlparse_event_3(_Config) ->
    Sql = "select clientid, topic as tp "
          "from \"t/tt\", \"$events/client_connected\" ",
    ?assertMatch({ok,#{<<"clientid">> := <<"abc">>, <<"tp">> := <<"t/tt">>}},
        emqx_rule_sqltester:test(
        #{<<"rawsql">> => Sql,
          <<"ctx">> => #{<<"clientid">> => <<"abc">>, <<"topic">> => <<"t/tt">>}})).

t_sqlparse_foreach_1(_Config) ->
    %% Verify foreach with and without 'AS'
    Sql = "foreach payload.sensors as s "
          "from \"t/#\" ",
    ?assertMatch({ok,[#{<<"s">> := 1}, #{<<"s">> := 2}]},
                 emqx_rule_sqltester:test(
                    #{<<"rawsql">> => Sql,
                      <<"ctx">> => #{<<"payload">> => <<"{\"sensors\": [1, 2]}">>,
                                     <<"topic">> => <<"t/a">>}})),
    Sql2 = "foreach payload.sensors "
          "from \"t/#\" ",
    ?assertMatch({ok,[#{item := 1}, #{item := 2}]},
                 emqx_rule_sqltester:test(
                    #{<<"rawsql">> => Sql2,
                      <<"ctx">> => #{<<"payload">> => <<"{\"sensors\": [1, 2]}">>,
                                     <<"topic">> => <<"t/a">>}})),
    Sql3 = "foreach payload.sensors "
          "from \"t/#\" ",
    ?assertMatch({ok,[#{item := #{<<"cmd">> := <<"1">>}, clientid := <<"c_a">>},
                       #{item := #{ <<"cmd">> := <<"2">>
                                  , <<"name">> := <<"ct">>
                                  }
                        , clientid := <<"c_a">>}]},
                 emqx_rule_sqltester:test(
                    #{<<"rawsql">> => Sql3,
                      <<"ctx">> =>
                          #{ <<"payload">> => <<"{\"sensors\": [{\"cmd\":\"1\"}, "
                                                "{\"cmd\":\"2\",\"name\":\"ct\"}]}">>
                           , <<"clientid">> => <<"c_a">>
                           , <<"topic">> => <<"t/a">>
                           }})),
    Sql4 = "foreach payload.sensors "
          "from \"t/#\" ",
    {ok,[#{metadata := #{rule_id := TRuleId}},
         #{metadata := #{rule_id := TRuleId}}]} =
                 emqx_rule_sqltester:test(
                    #{<<"rawsql">> => Sql4,
                      <<"ctx">> => #{
                          <<"payload">> => <<"{\"sensors\": [1, 2]}">>,
                          <<"topic">> => <<"t/a">>}}),
    ?assert(is_binary(TRuleId)).

t_sqlparse_foreach_2(_Config) ->
    %% Verify foreach-do with and without 'AS'
    Sql = "foreach payload.sensors as s "
          "do s.cmd as msg_type "
          "from \"t/#\" ",
    ?assertMatch({ok,[#{<<"msg_type">> := <<"1">>},#{<<"msg_type">> := <<"2">>}]},
                 emqx_rule_sqltester:test(
                    #{<<"rawsql">> => Sql,
                      <<"ctx">> =>
                        #{<<"payload">> =>
                            <<"{\"sensors\": [{\"cmd\":\"1\"}, {\"cmd\":\"2\"}]}">>,
                          <<"topic">> => <<"t/a">>}})),
    Sql2 = "foreach payload.sensors "
          "do item.cmd as msg_type "
          "from \"t/#\" ",
    ?assertMatch({ok,[#{<<"msg_type">> := <<"1">>},#{<<"msg_type">> := <<"2">>}]},
                 emqx_rule_sqltester:test(
                    #{<<"rawsql">> => Sql2,
                      <<"ctx">> =>
                        #{<<"payload">> =>
                            <<"{\"sensors\": [{\"cmd\":\"1\"}, {\"cmd\":\"2\"}]}">>,
                          <<"topic">> => <<"t/a">>}})),
    Sql3 = "foreach payload.sensors "
           "do item as item "
           "from \"t/#\" ",
    ?assertMatch({ok,[#{<<"item">> := 1},#{<<"item">> := 2}]},
                 emqx_rule_sqltester:test(
                    #{<<"rawsql">> => Sql3,
                      <<"ctx">> =>
                        #{<<"payload">> =>
                            <<"{\"sensors\": [1, 2]}">>,
                          <<"topic">> => <<"t/a">>}})).

t_sqlparse_foreach_3(_Config) ->
    %% Verify foreach-incase with and without 'AS'
    Sql = "foreach payload.sensors as s "
          "incase s.cmd != 1 "
          "from \"t/#\" ",
    ?assertMatch({ok,[#{<<"s">> := #{<<"cmd">> := 2}},
                      #{<<"s">> := #{<<"cmd">> := 3}}
                      ]},
                 emqx_rule_sqltester:test(
                    #{<<"rawsql">> => Sql,
                      <<"ctx">> =>
                        #{<<"payload">> =>
                            <<"{\"sensors\": [{\"cmd\":1}, {\"cmd\":2}, {\"cmd\":3}]}">>,
                          <<"topic">> => <<"t/a">>}})),
    Sql2 = "foreach payload.sensors "
          "incase item.cmd != 1 "
          "from \"t/#\" ",
    ?assertMatch({ok,[#{item := #{<<"cmd">> := 2}},
                      #{item := #{<<"cmd">> := 3}}
                      ]},
                 emqx_rule_sqltester:test(
                    #{<<"rawsql">> => Sql2,
                      <<"ctx">> =>
                        #{<<"payload">> =>
                            <<"{\"sensors\": [{\"cmd\":1}, {\"cmd\":2}, {\"cmd\":3}]}">>,
                          <<"topic">> => <<"t/a">>}})).

t_sqlparse_foreach_4(_Config) ->
    %% Verify foreach-do-incase
    Sql = "foreach payload.sensors as s "
          "do s.cmd as msg_type, s.name as name "
          "incase is_not_null(s.cmd) "
          "from \"t/#\" ",
    ?assertMatch({ok,[#{<<"msg_type">> := <<"1">>},#{<<"msg_type">> := <<"2">>}]},
                 emqx_rule_sqltester:test(
                    #{<<"rawsql">> => Sql,
                      <<"ctx">> =>
                        #{<<"payload">> =>
                            <<"{\"sensors\": [{\"cmd\":\"1\"}, {\"cmd\":\"2\"}]}">>,
                          <<"topic">> => <<"t/a">>}})),
    ?assertMatch({ ok
                 , [ #{<<"msg_type">> := <<"1">>, <<"name">> := <<"n1">>}
                   , #{<<"msg_type">> := <<"2">>}
                   ]
                 },
                 emqx_rule_sqltester:test(
                    #{<<"rawsql">> => Sql,
                      <<"ctx">> =>
                        #{<<"payload">> =>
                            <<"{\"sensors\": [{\"cmd\":\"1\", \"name\":\"n1\"}, "
                              "{\"cmd\":\"2\"}, {\"name\":\"n3\"}]}">>,
                          <<"topic">> => <<"t/a">>}})),
    ?assertMatch({ok,[]},
                 emqx_rule_sqltester:test(
                    #{<<"rawsql">> => Sql,
                      <<"ctx">> =>
                        #{<<"payload">> => <<"{\"sensors\": [1, 2]}">>,
                          <<"topic">> => <<"t/a">>}})).

t_sqlparse_foreach_5(_Config) ->
    %% Verify foreach on a empty-list or non-list variable
    Sql = "foreach payload.sensors as s "
          "do s.cmd as msg_type, s.name as name "
          "from \"t/#\" ",
    ?assertMatch({ok,[]}, emqx_rule_sqltester:test(
                    #{<<"rawsql">> => Sql,
                      <<"ctx">> =>
                        #{<<"payload">> => <<"{\"sensors\": 1}">>,
                          <<"topic">> => <<"t/a">>}})),
    ?assertMatch({ok,[]},
                 emqx_rule_sqltester:test(
                    #{<<"rawsql">> => Sql,
                      <<"ctx">> =>
                        #{<<"payload">> => <<"{\"sensors\": []}">>,
                          <<"topic">> => <<"t/a">>}})),
    Sql2 = "foreach payload.sensors "
          "from \"t/#\" ",
    ?assertMatch({ok,[]}, emqx_rule_sqltester:test(
                    #{<<"rawsql">> => Sql2,
                      <<"ctx">> =>
                        #{<<"payload">> => <<"{\"sensors\": 1}">>,
                          <<"topic">> => <<"t/a">>}})).

t_sqlparse_foreach_6(_Config) ->
    %% Verify foreach on a empty-list or non-list variable
    Sql = "foreach json_decode(payload) "
          "do item.id as zid, timestamp as t "
          "from \"t/#\" ",
    {ok, Res} = emqx_rule_sqltester:test(
                    #{<<"rawsql">> => Sql,
                      <<"ctx">> =>
                        #{<<"payload">> => <<"[{\"id\": 5},{\"id\": 15}]">>,
                          <<"topic">> => <<"t/a">>}}),
    [#{<<"t">> := Ts1, <<"zid">> := Zid1},
     #{<<"t">> := Ts2, <<"zid">> := Zid2}] = Res,
    ?assertEqual(true, is_integer(Ts1)),
    ?assertEqual(true, is_integer(Ts2)),
    ?assert(Zid1 == 5 orelse Zid1 == 15),
    ?assert(Zid2 == 5 orelse Zid2 == 15).

t_sqlparse_foreach_7(_Config) ->
    %% Verify foreach-do-incase and cascaded AS
    Sql = "foreach json_decode(payload) as p, p.sensors as s, s.collection as c, c.info as info "
          "do info.cmd as msg_type, info.name as name "
          "incase is_not_null(info.cmd) "
          "from \"t/#\" "
          "where s.page = '2' ",
    Payload  = <<"{\"sensors\": {\"page\": 2, \"collection\": "
                 "{\"info\":[{\"name\":\"cmd1\", \"cmd\":\"1\"}, {\"cmd\":\"2\"}]} } }">>,
    ?assertMatch({ ok
                 , [ #{<<"name">> := <<"cmd1">>, <<"msg_type">> := <<"1">>}
                   , #{<<"msg_type">> := <<"2">>}
                   ]
                 },
                 emqx_rule_sqltester:test(
                    #{<<"rawsql">> => Sql,
                      <<"ctx">> =>
                        #{<<"payload">> => Payload,
                          <<"topic">> => <<"t/a">>}})),
    Sql2 = "foreach json_decode(payload) as p, p.sensors as s, s.collection as c, c.info as info "
          "do info.cmd as msg_type, info.name as name "
          "incase is_not_null(info.cmd) "
          "from \"t/#\" "
          "where s.page = '3' ",
    ?assertMatch({error, nomatch},
                 emqx_rule_sqltester:test(
                    #{<<"rawsql">> => Sql2,
                      <<"ctx">> =>
                        #{<<"payload">> => Payload,
                          <<"topic">> => <<"t/a">>}})).

t_sqlparse_foreach_8(_Config) ->
    %% Verify foreach-do-incase and cascaded AS
    Sql = "foreach json_decode(payload) as p, p.sensors as s, s.collection as c, c.info as info "
          "do info.cmd as msg_type, info.name as name "
          "incase is_map(info) "
          "from \"t/#\" "
          "where s.page = '2' ",
    Payload  = <<"{\"sensors\": {\"page\": 2, \"collection\": "
                 "{\"info\":[\"haha\", {\"name\":\"cmd1\", \"cmd\":\"1\"}]} } }">>,
    ?assertMatch({ok,[#{<<"name">> := <<"cmd1">>, <<"msg_type">> := <<"1">>}]},
                 emqx_rule_sqltester:test(
                    #{<<"rawsql">> => Sql,
                      <<"ctx">> =>
                        #{<<"payload">> => Payload,
                          <<"topic">> => <<"t/a">>}})),

    Sql3 = "foreach json_decode(payload) as p, p.sensors as s,"
           " s.collection as c, sublist(2,1,c.info) as info "
           "do info.cmd as msg_type, info.name as name "
           "from \"t/#\" "
           "where s.page = '2' ",
    [?assertMatch({ok,[#{<<"name">> := <<"cmd1">>, <<"msg_type">> := <<"1">>}]},
                 emqx_rule_sqltester:test(
                    #{<<"rawsql">> => SqlN,
                      <<"ctx">> =>
                        #{<<"payload">> => Payload,
                          <<"topic">> => <<"t/a">>}}))
     || SqlN <- [Sql3]].

t_sqlparse_case_when_1(_Config) ->
    %% case-when-else clause
    Sql = "select "
          "  case when payload.x < 0 then 0 "
          "       when payload.x > 7 then 7 "
          "       else payload.x "
          "  end as y "
          "from \"t/#\" ",
    ?assertMatch({ok, #{<<"y">> := 1}}, emqx_rule_sqltester:test(
                    #{<<"rawsql">> => Sql,
                      <<"ctx">> => #{<<"payload">> => <<"{\"x\": 1}">>,
                                     <<"topic">> => <<"t/a">>}})),
    ?assertMatch({ok, #{<<"y">> := 0}}, emqx_rule_sqltester:test(
                    #{<<"rawsql">> => Sql,
                      <<"ctx">> => #{<<"payload">> => <<"{\"x\": 0}">>,
                                     <<"topic">> => <<"t/a">>}})),
    ?assertMatch({ok, #{<<"y">> := 0}}, emqx_rule_sqltester:test(
                    #{<<"rawsql">> => Sql,
                      <<"ctx">> => #{<<"payload">> => <<"{\"x\": -1}">>,
                                     <<"topic">> => <<"t/a">>}})),
    ?assertMatch({ok, #{<<"y">> := 7}}, emqx_rule_sqltester:test(
                    #{<<"rawsql">> => Sql,
                      <<"ctx">> => #{<<"payload">> => <<"{\"x\": 7}">>,
                                     <<"topic">> => <<"t/a">>}})),
    ?assertMatch({ok, #{<<"y">> := 7}}, emqx_rule_sqltester:test(
                    #{<<"rawsql">> => Sql,
                      <<"ctx">> => #{<<"payload">> => <<"{\"x\": 8}">>,
                                     <<"topic">> => <<"t/a">>}})),
    ok.

t_sqlparse_case_when_2(_Config) ->
    % switch clause
    Sql = "select "
          "  case payload.x when 1 then 2 "
          "                 when 2 then 3 "
          "                 else 4 "
          "  end as y "
          "from \"t/#\" ",
    ?assertMatch({ok, #{<<"y">> := 2}}, emqx_rule_sqltester:test(
                    #{<<"rawsql">> => Sql,
                      <<"ctx">> => #{<<"payload">> => <<"{\"x\": 1}">>,
                                     <<"topic">> => <<"t/a">>}})),
    ?assertMatch({ok, #{<<"y">> := 3}}, emqx_rule_sqltester:test(
                    #{<<"rawsql">> => Sql,
                      <<"ctx">> => #{<<"payload">> => <<"{\"x\": 2}">>,
                                     <<"topic">> => <<"t/a">>}})),
    ?assertMatch({ok, #{<<"y">> := 4}}, emqx_rule_sqltester:test(
                    #{<<"rawsql">> => Sql,
                      <<"ctx">> => #{<<"payload">> => <<"{\"x\": 4}">>,
                                     <<"topic">> => <<"t/a">>}})),
    ?assertMatch({ok, #{<<"y">> := 4}}, emqx_rule_sqltester:test(
                    #{<<"rawsql">> => Sql,
                      <<"ctx">> => #{<<"payload">> => <<"{\"x\": 7}">>,
                                     <<"topic">> => <<"t/a">>}})),
    ?assertMatch({ok, #{<<"y">> := 4}}, emqx_rule_sqltester:test(
                    #{<<"rawsql">> => Sql,
                      <<"ctx">> => #{<<"payload">> => <<"{\"x\": 8}">>,
                                     <<"topic">> => <<"t/a">>}})).

t_sqlparse_case_when_3(_Config) ->
    %% case-when clause
    Sql = "select "
          "  case when payload.x < 0 then 0 "
          "       when payload.x > 7 then 7 "
          "  end as y "
          "from \"t/#\" ",
    ?assertMatch({ok, #{}}, emqx_rule_sqltester:test(
                    #{<<"rawsql">> => Sql,
                      <<"ctx">> => #{<<"payload">> => <<"{\"x\": 1}">>,
                                     <<"topic">> => <<"t/a">>}})),
    ?assertMatch({ok, #{}}, emqx_rule_sqltester:test(
                    #{<<"rawsql">> => Sql,
                      <<"ctx">> => #{<<"payload">> => <<"{\"x\": 5}">>,
                                     <<"topic">> => <<"t/a">>}})),
    ?assertMatch({ok, #{}}, emqx_rule_sqltester:test(
                    #{<<"rawsql">> => Sql,
                      <<"ctx">> => #{<<"payload">> => <<"{\"x\": 0}">>,
                                     <<"topic">> => <<"t/a">>}})),
    ?assertMatch({ok, #{<<"y">> := 0}}, emqx_rule_sqltester:test(
                    #{<<"rawsql">> => Sql,
                      <<"ctx">> => #{<<"payload">> => <<"{\"x\": -1}">>,
                                     <<"topic">> => <<"t/a">>}})),
    ?assertMatch({ok, #{}}, emqx_rule_sqltester:test(
                    #{<<"rawsql">> => Sql,
                      <<"ctx">> => #{<<"payload">> => <<"{\"x\": 7}">>,
                                     <<"topic">> => <<"t/a">>}})),
    ?assertMatch({ok, #{<<"y">> := 7}}, emqx_rule_sqltester:test(
                    #{<<"rawsql">> => Sql,
                      <<"ctx">> => #{<<"payload">> => <<"{\"x\": 8}">>,
                                     <<"topic">> => <<"t/a">>}})),
    ok.

t_sqlparse_array_index_1(_Config) ->
    %% index get
    Sql = "select "
          "  json_decode(payload) as p, "
          "  p[1] as a "
          "from \"t/#\" ",
    ?assertMatch({ok, #{<<"a">> := #{<<"x">> := 1}}}, emqx_rule_sqltester:test(
                    #{<<"rawsql">> => Sql,
                      <<"ctx">> => #{<<"payload">> => <<"[{\"x\": 1}]">>,
                                     <<"topic">> => <<"t/a">>}})),
    ?assertMatch({ok, #{}}, emqx_rule_sqltester:test(
                    #{<<"rawsql">> => Sql,
                      <<"ctx">> => #{<<"payload">> => <<"{\"x\": 1}">>,
                                     <<"topic">> => <<"t/a">>}})),
    %% index get without 'as'
    Sql2 = "select "
           "  payload.x[2] "
           "from \"t/#\" ",
    ?assertMatch({ok, #{<<"payload">> := #{<<"x">> := [3]}}}, emqx_rule_sqltester:test(
                    #{<<"rawsql">> => Sql2,
                      <<"ctx">> => #{<<"payload">> => #{<<"x">> => [1,3,4]},
                                     <<"topic">> => <<"t/a">>}})),
    %% index get without 'as' again
    Sql3 = "select "
           "  payload.x[2].y "
           "from \"t/#\" ",
    ?assertMatch( {ok, #{<<"payload">> := #{<<"x">> := [#{<<"y">> := 3}]}}}
                , emqx_rule_sqltester:test(
                    #{<<"rawsql">> => Sql3,
                      <<"ctx">> => #{<<"payload">> => #{<<"x">> => [1,#{y => 3},4]},
                                     <<"topic">> => <<"t/a">>}})
                ),

    %% index get with 'as'
    Sql4 = "select "
           "  payload.x[2].y as b "
           "from \"t/#\" ",
    ?assertMatch({ok, #{<<"b">> := 3}}, emqx_rule_sqltester:test(
                    #{<<"rawsql">> => Sql4,
                      <<"ctx">> => #{<<"payload">> => #{<<"x">> => [1,#{y => 3},4]},
                                     <<"topic">> => <<"t/a">>}})).

t_sqlparse_array_index_2(_Config) ->
    %% array get with negative index
    Sql1 = "select "
           "  payload.x[-2].y as b "
           "from \"t/#\" ",
    ?assertMatch({ok, #{<<"b">> := 3}}, emqx_rule_sqltester:test(
                    #{<<"rawsql">> => Sql1,
                      <<"ctx">> => #{<<"payload">> => #{<<"x">> => [1,#{y => 3},4]},
                                     <<"topic">> => <<"t/a">>}})),
    %% array append to head or tail of a list:
    Sql2 = "select "
           "  payload.x as b, "
           "  1 as c[-0], "
           "  2 as c[-0], "
           "  b as c[0] "
           "from \"t/#\" ",
    ?assertMatch({ok, #{<<"b">> := 0, <<"c">> := [0,1,2]}}, emqx_rule_sqltester:test(
                    #{<<"rawsql">> => Sql2,
                      <<"ctx">> => #{<<"payload">> => #{<<"x">> => 0},
                                     <<"topic">> => <<"t/a">>}})),
    %% construct an empty list:
    Sql3 = "select "
           "  [] as c, "
           "  1 as c[-0], "
           "  2 as c[-0], "
           "  0 as c[0] "
           "from \"t/#\" ",
    ?assertMatch({ok, #{<<"c">> := [0,1,2]}}, emqx_rule_sqltester:test(
                    #{<<"rawsql">> => Sql3,
                      <<"ctx">> => #{<<"payload">> => <<"">>,
                                     <<"topic">> => <<"t/a">>}})),
    %% construct a list:
    Sql4 = "select "
           "  [payload.a, \"topic\", 'c'] as c, "
           "  1 as c[-0], "
           "  2 as c[-0], "
           "  0 as c[0] "
           "from \"t/#\" ",
    ?assertMatch({ok, #{<<"c">> := [0,11,<<"t/a">>,<<"c">>,1,2]}}, emqx_rule_sqltester:test(
                    #{<<"rawsql">> => Sql4,
                      <<"ctx">> => #{<<"payload">> => <<"{\"a\":11}">>,
                                     <<"topic">> => <<"t/a">>
                                     }})).

t_sqlparse_array_index_3(_Config) ->
    %% array with json string payload:
    Sql0 = "select "
           "payload,"
           "payload.x[2].y "
           "from \"t/#\" ",
    ?assertMatch({ok, #{<<"payload">> := #{<<"x">> := [1, #{<<"y">> := [1,2]}, 3]}}},
            emqx_rule_sqltester:test(
                    #{<<"rawsql">> => Sql0,
                      <<"ctx">> => #{<<"payload">> => <<"{\"x\": [1,{\"y\": [1,2]},3]}">>,
                                     <<"topic">> => <<"t/a">>}})),
    %% same as above but don't select payload:
    Sql1 = "select "
           "payload.x[2].y as b "
           "from \"t/#\" ",
    ?assertMatch({ok, #{<<"b">> := [1,2]}}, emqx_rule_sqltester:test(
                    #{<<"rawsql">> => Sql1,
                      <<"ctx">> => #{<<"payload">> => <<"{\"x\": [1,{\"y\": [1,2]},3]}">>,
                                     <<"topic">> => <<"t/a">>}})),
    %% same as above but add 'as' clause:
    Sql2 = "select "
           "payload.x[2].y as b.c "
           "from \"t/#\" ",
    ?assertMatch({ok, #{<<"b">> := #{<<"c">> := [1,2]}}}, emqx_rule_sqltester:test(
                    #{<<"rawsql">> => Sql2,
                      <<"ctx">> => #{<<"payload">> => <<"{\"x\": [1,{\"y\": [1,2]},3]}">>,
                                     <<"topic">> => <<"t/a">>}})).

t_sqlparse_array_index_4(_Config) ->
    %% array with json string payload:
    Sql0 = "select "
           "0 as payload.x[2].y "
           "from \"t/#\" ",
    ?assertMatch({ok, #{<<"payload">> := #{<<"x">> := [#{<<"y">> := 0}]}}},
            emqx_rule_sqltester:test(
                    #{<<"rawsql">> => Sql0,
                      <<"ctx">> => #{<<"payload">> => <<"{\"x\": [1,{\"y\": [1,2]},3]}">>,
                                     <<"topic">> => <<"t/a">>}})),
    %% array with json string payload, and also select payload.x:
    Sql1 = "select "
           "payload.x, "
           "0 as payload.x[2].y "
           "from \"t/#\" ",
    ?assertMatch({ok, #{<<"payload">> := #{<<"x">> := [1, #{<<"y">> := 0}, 3]}}},
            emqx_rule_sqltester:test(
                    #{<<"rawsql">> => Sql1,
                      <<"ctx">> => #{<<"payload">> => <<"{\"x\": [1,{\"y\": [1,2]},3]}">>,
                                     <<"topic">> => <<"t/a">>}})).

t_sqlparse_array_index_5(_Config) ->
    Sql00 = "select "
            "  [1,2,3,4] "
            "from \"t/#\" ",
    {ok, Res00} =
        emqx_rule_sqltester:test(
                    #{<<"rawsql">> => Sql00,
                      <<"ctx">> => #{<<"payload">> => <<"">>,
                                     <<"topic">> => <<"t/a">>}}),
    ?assert(lists:any(fun({_K, V}) ->
            V =:= [1,2,3,4]
        end, maps:to_list(Res00))).

t_sqlparse_select_matadata_1(_Config) ->
    %% array with json string payload:
    Sql0 = "select "
           "payload "
           "from \"t/#\" ",
    ?assertNotMatch({ok, #{<<"payload">> := <<"abc">>, metadata := _}},
            emqx_rule_sqltester:test(
                    #{<<"rawsql">> => Sql0,
                      <<"ctx">> => #{<<"payload">> => <<"abc">>,
                                     <<"topic">> => <<"t/a">>}})),
    Sql1 = "select "
           "payload, metadata "
           "from \"t/#\" ",
    ?assertMatch({ok, #{<<"payload">> := <<"abc">>, <<"metadata">> := _}},
            emqx_rule_sqltester:test(
                    #{<<"rawsql">> => Sql1,
                      <<"ctx">> => #{<<"payload">> => <<"abc">>,
                                     <<"topic">> => <<"t/a">>}})).

t_sqlparse_array_range_1(_Config) ->
    %% get a range of list
    Sql0 = "select "
           "  payload.a[1..4] as c "
           "from \"t/#\" ",
    ?assertMatch({ok, #{<<"c">> := [0,1,2,3]}}, emqx_rule_sqltester:test(
                    #{<<"rawsql">> => Sql0,
                      <<"ctx">> => #{<<"payload">> => <<"{\"a\":[0,1,2,3,4,5]}">>,
                                     <<"topic">> => <<"t/a">>}})),
    %% get a range from non-list data
    Sql02 = "select "
           "  payload.a[1..4] as c "
           "from \"t/#\" ",
    ?assertMatch({error, {select_and_transform_error, {error,{range_get,non_list_data},_}}},
        emqx_rule_sqltester:test(
            #{<<"rawsql">> => Sql02,
                <<"ctx">> =>
                    #{<<"payload">> => <<"{\"x\":[0,1,2,3,4,5]}">>,
                      <<"topic">> => <<"t/a">>}})),

    %% construct a range:
    Sql1 = "select "
           "  [1..4] as c, "
           "  5 as c[-0], "
           "  6 as c[-0], "
           "  0 as c[0] "
           "from \"t/#\" ",
    ?assertMatch({ok, #{<<"c">> := [0,1,2,3,4,5,6]}}, emqx_rule_sqltester:test(
                    #{<<"rawsql">> => Sql1,
                      <<"ctx">> => #{<<"payload">> => <<"">>,
                                     <<"topic">> => <<"t/a">>}})).

t_sqlparse_array_range_2(_Config) ->
    %% construct a range without 'as'
    Sql00 = "select "
            "  [1..4] "
            "from \"t/#\" ",
    {ok, Res00} =
        emqx_rule_sqltester:test(
                    #{<<"rawsql">> => Sql00,
                      <<"ctx">> => #{<<"payload">> => <<"">>,
                                     <<"topic">> => <<"t/a">>}}),
    ?assert(lists:any(fun({_K, V}) ->
            V =:= [1,2,3,4]
        end, maps:to_list(Res00))),
    %% construct a range without 'as'
    Sql01 = "select "
            "  a[2..4] "
            "from \"t/#\" ",
    ?assertMatch({ok, #{<<"a">> := [2,3,4]}},
        emqx_rule_sqltester:test(
                    #{<<"rawsql">> => Sql01,
                      <<"ctx">> => #{<<"a">> => [1,2,3,4,5],
                                     <<"topic">> => <<"t/a">>}})),
    %% get a range of list without 'as'
    Sql02 = "select "
           "  payload.a[1..4] "
           "from \"t/#\" ",
    ?assertMatch({ok, #{<<"payload">> := #{<<"a">> := [0,1,2,3]}}}, emqx_rule_sqltester:test(
                    #{<<"rawsql">> => Sql02,
                      <<"ctx">> => #{<<"payload">> => <<"{\"a\":[0,1,2,3,4,5]}">>,
                                     <<"topic">> => <<"t/a">>}})).

t_sqlparse_true_false(_Config) ->
    %% construct a range without 'as'
    Sql00 = "select "
            " true as a, false as b, "
            " false as x.y, true as c[-0] "
            "from \"t/#\" ",
    {ok, Res00} =
        emqx_rule_sqltester:test(
                    #{<<"rawsql">> => Sql00,
                      <<"ctx">> => #{<<"payload">> => <<"">>,
                                     <<"topic">> => <<"t/a">>}}),
    ?assertMatch(#{<<"a">> := true, <<"b">> := false,
                   <<"x">> := #{<<"y">> := false},
                   <<"c">> := [true]
                   }, Res00).

t_sqlparse_new_map(_Config) ->
    %% construct a range without 'as'
    Sql00 = "select "
            " map_new() as a, map_new() as b, "
            " map_new() as x.y, map_new() as c[-0] "
            "from \"t/#\" ",
    {ok, Res00} =
        emqx_rule_sqltester:test(
                    #{<<"rawsql">> => Sql00,
                      <<"ctx">> => #{<<"payload">> => <<"">>,
                                     <<"topic">> => <<"t/a">>}}),
    ?assertMatch(#{<<"a">> := #{}, <<"b">> := #{},
                   <<"x">> := #{<<"y">> := #{}},
                   <<"c">> := [#{}]
                   }, Res00).

t_sqlparse_payload_as(_Config) ->
    %% https://github.com/emqx/emqx/issues/3866
    Sql00 = "SELECT "
            " payload, map_get('engineWorkTime', payload.params, -1) "
            "as payload.params.engineWorkTime, "
            " map_get('hydOilTem', payload.params, -1) as payload.params.hydOilTem "
            "FROM \"t/#\" ",
    Payload1 = <<"{ \"msgId\": 1002, \"params\": "
                 "{ \"convertTemp\": 20, \"engineSpeed\": 42, \"hydOilTem\": 30 } }">>,
    {ok, Res01} = emqx_rule_sqltester:test(
                    #{<<"rawsql">> => Sql00,
                      <<"ctx">> => #{<<"payload">> => Payload1,
                                     <<"topic">> => <<"t/a">>}}),
    ?assertMatch(#{
        <<"payload">> := #{
            <<"params">> := #{
                <<"convertTemp">> := 20,
                <<"engineSpeed">> := 42,
                <<"engineWorkTime">> := -1,
                <<"hydOilTem">> := 30
            }
        }
    }, Res01),

    Payload2 = <<"{ \"msgId\": 1002, \"params\": { \"convertTemp\": 20, \"engineSpeed\": 42 } }">>,
    {ok, Res02} = emqx_rule_sqltester:test(
                    #{<<"rawsql">> => Sql00,
                      <<"ctx">> => #{<<"payload">> => Payload2,
                                     <<"topic">> => <<"t/a">>}}),
    ?assertMatch(#{
        <<"payload">> := #{
            <<"params">> := #{
                <<"convertTemp">> := 20,
                <<"engineSpeed">> := 42,
                <<"engineWorkTime">> := -1,
                <<"hydOilTem">> := -1
            }
        }
    }, Res02).

t_sqlparse_nested_get(_Config) ->
    Sql = "select payload as p, p.a.b as c "
          "from \"t/#\" ",
    ?assertMatch({ok,#{<<"c">> := 0}},
        emqx_rule_sqltester:test(
        #{<<"rawsql">> => Sql,
          <<"ctx">> => #{
              <<"topic">> => <<"t/1">>,
              <<"payload">> => <<"{\"a\": {\"b\": 0}}">>
          }})).

t_sqlparse_invalid_json(_Config) ->
    Sql02 = "select "
           "  payload.a[1..4] as c "
           "from \"t/#\" ",
    ?assertMatch({error, {select_and_transform_error, {error,{decode_json_failed,_},_}}},
        emqx_rule_sqltester:test(
            #{<<"rawsql">> => Sql02,
                <<"ctx">> =>
                    #{<<"payload">> => <<"{\"x\":[0,1,2,3,}">>,
                      <<"topic">> => <<"t/a">>}})),


    Sql2 = "foreach payload.sensors "
        "do item.cmd as msg_type "
        "from \"t/#\" ",
    ?assertMatch({error, {select_and_collect_error, {error,{decode_json_failed,_},_}}},
                 emqx_rule_sqltester:test(
                   #{<<"rawsql">> => Sql2,
                     <<"ctx">> =>
                         #{<<"payload">> =>
                               <<"{\"sensors\": [{\"cmd\":\"1\"} {\"cmd\":}]}">>,
                           <<"topic">> => <<"t/a">>}})).

%%------------------------------------------------------------------------------
%% Internal helpers
%%------------------------------------------------------------------------------

make_simple_rule(RuleId) when is_binary(RuleId) ->
    #rule{id = RuleId,
          rawsql = <<"select * from \"simple/topic\"">>,
          for = [<<"simple/topic">>],
          fields = [<<"*">>],
          is_foreach = false,
          conditions = {},
          actions = [{'inspect', #{}}],
          description = <<"simple rule">>}.

make_simple_rule_with_ts(RuleId, Ts) when is_binary(RuleId) ->
    #rule{id = RuleId,
          rawsql = <<"select * from \"simple/topic\"">>,
          for = [<<"simple/topic">>],
          fields = [<<"*">>],
          is_foreach = false,
          conditions = {},
          actions = [{'inspect', #{}}],
          created_at = Ts,
          description = <<"simple rule">>}.

make_simple_rule(RuleId, SQL, ForTopics) when is_binary(RuleId) ->
    #rule{id = RuleId,
          rawsql = SQL,
          for = ForTopics,
          fields = [<<"*">>],
          is_foreach = false,
          conditions = {},
          actions = [{'inspect', #{}}],
          description = <<"simple rule">>}.

create_simple_repub_rule(TargetTopic, SQL) ->
    create_simple_repub_rule(TargetTopic, SQL, <<"${payload}">>).

create_simple_repub_rule(TargetTopic, SQL, Template) ->
    {ok, Rule} = emqx_rule_engine:create_rule(
                    #{rawsql => SQL,
                      actions => [#{name => 'republish',
                                    args => #{<<"target_topic">> => TargetTopic,
                                              <<"target_qos">> => -1,
                                              <<"payload_tmpl">> => Template}
                                    }],
                      description => <<"simple repub rule">>}),
    Rule.

make_simple_action(ActionName) when is_atom(ActionName) ->
    #action{name = ActionName, app = ?APP,
            module = ?MODULE, on_create = simple_action_inspect, params_spec = #{},
            title = #{en => <<"Simple inspect action">>},
            description = #{en => <<"Simple inspect action">>}}.
make_simple_action(ActionName, Hook) when is_atom(ActionName) ->
    #action{name = ActionName, app = ?APP, for = Hook,
            module = ?MODULE, on_create = simple_action_inspect, params_spec = #{},
            title = #{en => <<"Simple inspect action">>},
            description = #{en => <<"Simple inspect action with hook">>}}.

simple_action_inspect(Params) ->
    fun(Data) ->
        io:format("Action InputData: ~p, Action InitParams: ~p~n", [Data, Params])
    end.

make_simple_resource(ResId) ->
    #resource{id = ResId,
              type = simple_resource_type,
              config = #{},
              description = <<"Simple Resource">>}.

make_simple_resource_type(ResTypeName) ->
    #resource_type{name = ResTypeName, provider = ?APP,
                   params_spec = #{},
                   on_create = {?MODULE, on_simple_resource_type_create},
                   on_destroy = {?MODULE, on_simple_resource_type_destroy},
                   on_status = {?MODULE, on_simple_resource_type_status},
                   title = #{en => <<"Simple Resource Type">>},
                   description = #{en => <<"Simple Resource Type">>}}.

on_simple_resource_type_create(_Id, #{}) -> #{}.
on_simple_resource_type_destroy(_Id, #{}) -> ok.
on_simple_resource_type_status(_Id, #{}, #{}) -> #{is_alive => true}.

hook_metrics_action(_Id, _Params) ->
    fun(Data = #{event := EventName}, _Envs) ->
        ct:pal("applying hook_metrics_action: ~p", [Data]),
        ets:insert(events_record_tab, {EventName, Data})
    end.

mfa_action(Id, _Params) ->
    persistent_term:put(Id, 0),
    {?MODULE, mfa_action_do, [Id]}.

mfa_action_do(_Data, _Envs, K) ->
    persistent_term:put(K, 1).

failure_action(_Id, _Params) ->
    fun(Data, _Envs) ->
        ct:pal("applying crash action, Data: ~p", [Data]),
        {badact, intentional_failure}
    end.

crash_action(_Id, _Params) ->
    fun(Data, _Envs) ->
        ct:pal("applying crash action, Data: ~p", [Data]),
        error(crash)
    end.

simple_action_2_create(_Id, _Params) ->
    ets:insert(simple_action_2, {created, erlang:timestamp()}),
    fun(_Data, _Envs) -> ok end.

simple_action_2_destroy(_Id, _Params) ->
    ets:insert(simple_action_2, {destroyed, erlang:timestamp()}),
    fun(_Data, _Envs) -> ok end.

init_plus_by_one_action() ->
    ets:new(plus_by_one_action, [named_table, set, public]),
    ets:insert(plus_by_one_action, {num, 0}).

plus_by_one_action(_Id, #{}) ->
    fun(Data, _Envs) ->
        ct:pal("applying plus_by_one_action, Data: ~p", [Data]),
        Num = ets:lookup_element(plus_by_one_action, num, 2),
        ets:insert(plus_by_one_action, {num, Num + 1})
    end.

verify_event(EventName) ->
    ct:sleep(50),
    case ets:lookup(events_record_tab, EventName) of
        [] ->
            ct:fail({no_such_event, EventName, ets:tab2list(events_record_tab)});
        Records ->
            [begin
                %% verify fields can be formatted to JSON string
                _ = emqx_json:encode(Fields),
                %% verify metadata fields
                verify_metadata_fields(EventName, Fields),
                %% verify available fields for each event name
                verify_event_fields(EventName, Fields)
            end || {_Name, Fields} <- Records]
    end.

verify_metadata_fields(_EventName, #{metadata := Metadata}) ->
    ?assertMatch(
        #{rule_id := <<"rule:t_events">>},
        Metadata).

verify_event_fields('message.publish', Fields) ->
    #{id := ID,
      clientid := ClientId,
      username := Username,
      payload := Payload,
      peerhost := PeerHost,
      topic := Topic,
      qos := QoS,
      flags := Flags,
      headers := Headers,
      pub_props := Properties,
      timestamp := Timestamp,
      publish_received_at := EventAt
    } = Fields,
    Now = erlang:system_time(millisecond),
    TimestampElapse = Now - Timestamp,
    RcvdAtElapse = Now - EventAt,
    ?assert(is_binary(ID)),
    ?assertEqual(<<"c_event">>, ClientId),
    ?assertEqual(<<"u_event">>, Username),
    ?assertEqual(<<"{\"id\": 1, \"name\": \"ha\"}">>, Payload),
    verify_ipaddr(PeerHost),
    ?assertEqual(<<"t1">>, Topic),
    ?assertEqual(1, QoS),
    ?assert(is_map(Flags)),
    ?assert(is_map(Headers)),
    ?assertMatch(#{'Message-Expiry-Interval' := 60}, Properties),
    ?assert(0 =< TimestampElapse andalso TimestampElapse =< 60*1000),
    ?assert(0 =< RcvdAtElapse andalso RcvdAtElapse =< 60*1000),
    ?assert(EventAt =< Timestamp);

verify_event_fields('client.connected', Fields) ->
    #{clientid := ClientId,
      username := Username,
      mountpoint := MountPoint,
      peername := PeerName,
      sockname := SockName,
      proto_name := ProtoName,
      proto_ver := ProtoVer,
      keepalive := Keepalive,
      clean_start := CleanStart,
      expiry_interval := ExpiryInterval,
      is_bridge := IsBridge,
      conn_props := Properties,
      timestamp := Timestamp,
      connected_at := EventAt
    } = Fields,
    Now = erlang:system_time(millisecond),
    TimestampElapse = Now - Timestamp,
    RcvdAtElapse = Now - EventAt,
    ?assert(is_binary(MountPoint) orelse MountPoint == undefined),
    ?assert(lists:member(ClientId, [<<"c_event">>, <<"c_event2">>])),
    ?assert(lists:member(Username, [<<"u_event">>, <<"u_event2">>])),
    verify_peername(PeerName),
    verify_peername(SockName),
    ?assertEqual(<<"MQTT">>, ProtoName),
    ?assertEqual(5, ProtoVer),
    ?assert(is_integer(Keepalive)),
    ?assert(is_boolean(CleanStart)),
    ?assertEqual(60, ExpiryInterval),
    ?assertEqual(false, IsBridge),
    ?assertMatch(#{'Session-Expiry-Interval' := 60}, Properties),
    ?assert(0 =< TimestampElapse andalso TimestampElapse =< 60*1000),
    ?assert(0 =< RcvdAtElapse andalso RcvdAtElapse =< 60*1000),
    ?assert(EventAt =< Timestamp);

verify_event_fields('client.disconnected', Fields) ->
    #{reason := Reason,
      clientid := ClientId,
      username := Username,
      peername := PeerName,
      sockname := SockName,
      disconn_props := Properties,
      timestamp := Timestamp,
      disconnected_at := EventAt
    } = Fields,
    Now = erlang:system_time(millisecond),
    TimestampElapse = Now - Timestamp,
    RcvdAtElapse = Now - EventAt,
    ?assert(is_atom(Reason)),
    ?assert(lists:member(ClientId, [<<"c_event">>, <<"c_event2">>])),
    ?assert(lists:member(Username, [<<"u_event">>, <<"u_event2">>])),
    verify_peername(PeerName),
    verify_peername(SockName),
    ?assertMatch(#{'User-Property' := #{<<"reason">> := <<"normal">>}}, Properties),
    ?assert(0 =< TimestampElapse andalso TimestampElapse =< 60*1000),
    ?assert(0 =< RcvdAtElapse andalso RcvdAtElapse =< 60*1000),
    ?assert(EventAt =< Timestamp);

verify_event_fields('client.connack', Fields) ->
    #{clientid := ClientId,
      clean_start := CleanStart,
      username := Username,
      peername := PeerName,
      sockname := SockName,
      proto_name := ProtoName,
      proto_ver := ProtoVer,
      keepalive := Keepalive,
      expiry_interval := ExpiryInterval,
      conn_props := Properties,
      timestamp := Timestamp,
      connected_at := EventAt
    } = Fields,
    Now = erlang:system_time(millisecond),
    TimestampElapse = Now - Timestamp,
    RcvdAtElapse = Now - EventAt,
    ?assert(lists:member(ClientId, [<<"c_event">>, <<"c_event2">>])),
    ?assert(lists:member(Username, [<<"u_event">>, <<"u_event2">>])),
    verify_peername(PeerName),
    verify_peername(SockName),
    ?assertEqual(<<"MQTT">>, ProtoName),
    ?assertEqual(5, ProtoVer),
    ?assert(is_integer(Keepalive)),
    ?assert(is_boolean(CleanStart)),
    ?assertEqual(60, ExpiryInterval),
    ?assertMatch(#{'Session-Expiry-Interval' := 60}, Properties),
    ?assert(0 =< TimestampElapse andalso TimestampElapse =< 60*1000),
    ?assert(0 =< RcvdAtElapse andalso RcvdAtElapse =< 60*1000),
    ?assert(EventAt =< Timestamp);

verify_event_fields(SubUnsub, Fields) when SubUnsub == 'session.subscribed'
                                         ; SubUnsub == 'session.unsubscribed' ->
    #{clientid := ClientId,
      username := Username,
      peerhost := PeerHost,
      topic := Topic,
      qos := QoS,
      timestamp := Timestamp
    } = Fields,
    Now = erlang:system_time(millisecond),
    TimestampElapse = Now - Timestamp,
    ?assert(is_atom(reason)),
    ?assertEqual(<<"c_event2">>, ClientId),
    ?assertEqual(<<"u_event2">>, Username),
    verify_ipaddr(PeerHost),
    ?assertEqual(<<"t1">>, Topic),
    ?assertEqual(1, QoS),
    PropKey =
        case SubUnsub of
            'session.subscribed' -> sub_props;
            'session.unsubscribed' -> unsub_props
        end,
    ?assertMatch(#{'User-Property' := #{<<"topic_name">> := <<"t1">>}},
                 maps:get(PropKey, Fields)),
    ?assert(0 =< TimestampElapse andalso TimestampElapse =< 60*1000);

verify_event_fields('message.dropped', Fields) ->
    #{id := ID,
      reason := Reason,
      clientid := ClientId,
      username := Username,
      payload := Payload,
      peerhost := PeerHost,
      topic := Topic,
      qos := QoS,
      flags := Flags,
      pub_props := Properties,
      timestamp := Timestamp,
      publish_received_at := EventAt
    } = Fields,
    Now = erlang:system_time(millisecond),
    TimestampElapse = Now - Timestamp,
    RcvdAtElapse = Now - EventAt,
    ?assert(is_binary(ID)),
    ?assert(is_atom(Reason)),
    ?assertEqual(<<"c_event">>, ClientId),
    ?assertEqual(<<"u_event">>, Username),
    ?assertEqual(<<"{\"id\": 1, \"name\": \"ha\"}">>, Payload),
    verify_ipaddr(PeerHost),
    ?assertEqual(<<"t1">>, Topic),
    ?assertEqual(1, QoS),
    ?assert(is_map(Flags)),
    ?assertMatch(#{'Message-Expiry-Interval' := 60}, Properties),
    ?assert(0 =< TimestampElapse andalso TimestampElapse =< 60*1000),
    ?assert(0 =< RcvdAtElapse andalso RcvdAtElapse =< 60*1000),
    ?assert(EventAt =< Timestamp);

verify_event_fields('message.delivered', Fields) ->
    #{id := ID,
      clientid := ClientId,
      username := Username,
      from_clientid := FromClientId,
      from_username := FromUsername,
      payload := Payload,
      peerhost := PeerHost,
      topic := Topic,
      qos := QoS,
      flags := Flags,
      pub_props := Properties,
      timestamp := Timestamp,
      publish_received_at := EventAt
    } = Fields,
    Now = erlang:system_time(millisecond),
    TimestampElapse = Now - Timestamp,
    RcvdAtElapse = Now - EventAt,
    ?assert(is_binary(ID)),
    ?assertEqual(<<"c_event2">>, ClientId),
    ?assertEqual(<<"u_event2">>, Username),
    ?assertEqual(<<"c_event">>, FromClientId),
    ?assertEqual(<<"u_event">>, FromUsername),
    ?assertEqual(<<"{\"id\": 1, \"name\": \"ha\"}">>, Payload),
    verify_ipaddr(PeerHost),
    ?assertEqual(<<"t1">>, Topic),
    ?assertEqual(1, QoS),
    ?assert(is_map(Flags)),
    ?assertMatch(#{'Message-Expiry-Interval' := 60}, Properties),
    ?assert(0 =< TimestampElapse andalso TimestampElapse =< 60*1000),
    ?assert(0 =< RcvdAtElapse andalso RcvdAtElapse =< 60*1000),
    ?assert(EventAt =< Timestamp);

verify_event_fields('message.acked', Fields) ->
    #{id := ID,
      clientid := ClientId,
      username := Username,
      from_clientid := FromClientId,
      from_username := FromUsername,
      payload := Payload,
      peerhost := PeerHost,
      topic := Topic,
      qos := QoS,
      flags := Flags,
      pub_props := PubProps,
      puback_props := PubAckProps,
      timestamp := Timestamp,
      publish_received_at := EventAt
    } = Fields,
    Now = erlang:system_time(millisecond),
    TimestampElapse = Now - Timestamp,
    RcvdAtElapse = Now - EventAt,
    ?assert(is_binary(ID)),
    ?assertEqual(<<"c_event2">>, ClientId),
    ?assertEqual(<<"u_event2">>, Username),
    ?assertEqual(<<"c_event">>, FromClientId),
    ?assertEqual(<<"u_event">>, FromUsername),
    ?assertEqual(<<"{\"id\": 1, \"name\": \"ha\"}">>, Payload),
    verify_ipaddr(PeerHost),
    ?assertEqual(<<"t1">>, Topic),
    ?assertEqual(1, QoS),
    ?assert(is_map(Flags)),
    ?assertMatch(#{'Message-Expiry-Interval' := 60}, PubProps),
    ?assert(is_map(PubAckProps)),
    ?assert(0 =< TimestampElapse andalso TimestampElapse =< 60*1000),
    ?assert(0 =< RcvdAtElapse andalso RcvdAtElapse =< 60*1000),
    ?assert(EventAt =< Timestamp);

verify_event_fields('client.check_acl_complete', Fields) ->
    #{clientid := ClientId,
      action := Action,
      result := Result,
      topic := Topic,
      is_cache := IsCache,
      username := Username
    } = Fields,
    ?assertEqual(<<"t1">>, Topic),
    ?assert(lists:member(Action, [subscribe, publish])),
    ?assert(lists:member(Result, [allow, deny])),
    ?assert(lists:member(IsCache, [true, false])),
    ?assert(lists:member(ClientId, [<<"c_event">>, <<"c_event2">>])),
    ?assert(lists:member(Username, [<<"u_event">>, <<"u_event2">>])).

verify_peername(PeerName) ->
    case string:split(PeerName, ":") of
        [IPAddrS, PortS] ->
            verify_ipaddr(IPAddrS),
            _ = binary_to_integer(PortS);
        _ -> ct:fail({invalid_peername, PeerName})
    end.

verify_ipaddr(IPAddrS) ->
    ?assertMatch({ok, _}, inet:parse_address(binary_to_list(IPAddrS))).

init_events_counters() ->
    ets:new(events_record_tab, [named_table, bag, public]).

%%------------------------------------------------------------------------------
%% Start Apps
%%------------------------------------------------------------------------------

stop_apps() ->
    stopped = mnesia:stop(),
    [application:stop(App) || App <- [emqx_rule_engine, emqx]].

start_apps() ->
    [start_apps(App, SchemaFile, ConfigFile) ||
        {App, SchemaFile, ConfigFile}
            <- [{emqx, deps_path(emqx, "priv/emqx.schema"),
                       deps_path(emqx, "etc/emqx.conf")},
                {emqx_rule_engine, local_path("priv/emqx_rule_engine.schema"),
                                   local_path("etc/emqx_rule_engine.conf")}]].

start_apps(App, SchemaFile, ConfigFile) ->
    read_schema_configs(App, SchemaFile, ConfigFile),
    set_special_configs(App),
    {ok, _} = application:ensure_all_started(App).

read_schema_configs(App, SchemaFile, ConfigFile) ->
    ct:pal("Read configs - SchemaFile: ~p, ConfigFile: ~p", [SchemaFile, ConfigFile]),
    Schema = cuttlefish_schema:files([SchemaFile]),
    Conf = conf_parse:file(ConfigFile),
    NewConfig = cuttlefish_generator:map(Schema, Conf),
    Vals = proplists:get_value(App, NewConfig, []),
    [application:set_env(App, Par, Value) || {Par, Value} <- Vals].

deps_path(App, RelativePath) ->
    %% Note: not lib_dir because etc dir is not sym-link-ed to _build dir
    %% but priv dir is
    Path0 = code:priv_dir(App),
    Path = case file:read_link(Path0) of
               {ok, Resolved} -> Resolved;
               {error, _} -> Path0
           end,
    filename:join([Path, "..", RelativePath]).

local_path(RelativePath) ->
    deps_path(emqx_rule_engine, RelativePath).

set_special_configs(emqx_rule_engine) ->
    application:set_env(emqx_rule_engine, ignore_sys_message, true),
    application:set_env(emqx_rule_engine, events,
                       [{'client.connected',on,1},
                        {'client.disconnected',on,1},
                        {'session.subscribed',on,1},
                        {'session.unsubscribed',on,1},
                        {'message.acked',on,1},
                        {'message.dropped',on,1},
                        {'message.delivered',on,1}
                       ]),
    ok;
set_special_configs(_App) ->
    ok.

mock_print() ->
    catch meck:unload(emqx_ctl),
    meck:new(emqx_ctl, [non_strict, passthrough]),
    meck:expect(emqx_ctl, print, fun(Arg) -> emqx_ctl:format(Arg, []) end),
    meck:expect(emqx_ctl, print, fun(Msg, Arg) -> emqx_ctl:format(Msg, Arg) end),
    meck:expect(emqx_ctl, usage, fun(Usages) -> emqx_ctl:format_usage(Usages) end),
    meck:expect(emqx_ctl, usage, fun(Cmd, Descr) -> emqx_ctl:format_usage(Cmd, Descr) end).

unmock_print() ->
    meck:unload(emqx_ctl).

t_load_providers(_) ->
    error('TODO').

t_unload_providers(_) ->
    error('TODO').

t_delete_rule(_) ->
    error('TODO').

t_start_resource(_) ->
    error('TODO').

t_test_resource(_) ->
    error('TODO').

t_get_resource_status(_) ->
    error('TODO').

t_get_resource_params(_) ->
    error('TODO').

t_delete_resource(_) ->
    error('TODO').

t_refresh_resources(_) ->
    error('TODO').

t_refresh_rules(_) ->
    error('TODO').

t_refresh_resource_status(_) ->
    error('TODO').

t_init_resource(_) ->
    error('TODO').

t_init_action(_) ->
    error('TODO').

t_clear_resource(_) ->
    error('TODO').

t_clear_action(_) ->
    error('TODO').<|MERGE_RESOLUTION|>--- conflicted
+++ resolved
@@ -377,23 +377,11 @@
       end
       || _ <- lists:seq(1,10)],
     emqx_rule_metrics:reset_metrics(Id),
-<<<<<<< HEAD
     ?assertEqual(#{exception => 0,failed => 0,
                    matched => 0,no_result => 0,passed => 0,
                    speed => 0.0,speed_last5m => 0.0,speed_max => 0.0},
                  emqx_rule_metrics:get_rule_metrics(Id)),
     ?assertEqual(#{failed => 0,success => 0,taken => 0},
-=======
-    Expected = #{exception => 0, failed => 0, matched => 0, no_result => 0,
-                 passed => 0, speed => 0.0, speed_last5m => 0.0, speed_max => 0},
-    Got = emqx_rule_metrics:get_rule_metrics(Id),
-    %% use == instead of =:=, so that 0 and 0.0 are compared equal
-    case Expected == Got of
-        true -> ok;
-        false -> ?assertEqual(Expected, Got)
-    end,
-    ?assertEqual(#{failed => 0, success => 0, taken => 0},
->>>>>>> d420dc48
                    emqx_rule_metrics:get_action_metrics(ResId)),
     emqtt:stop(Client),
     emqx_rule_registry:remove_rule(Id),
