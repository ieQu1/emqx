emqx_connector_schema {

config_enable.desc:
"""Enable (true) or disable (false) this connector."""

config_enable.label:
"""Enable or Disable"""

desc_connectors.desc:
"""Connectors that are used to connect to external systems"""
desc_connectors.label:
"""Connectors"""

connector_field.desc:
<<<<<<< HEAD
"""Name of the connector specified by the action, used for external resource selection."""

=======
"""Name of connector used to connect to the resource where the action is to be performed."""
>>>>>>> 956b25cc
connector_field.label:
"""Connector"""

desc_name.desc:
"""The name of the connector."""

desc_name.label:
"""Connector Name"""

desc_type.desc:
"""The type of the connector."""

desc_type.label:
"""Connector Type"""

config_enable.desc:
"""Enable (true) or disable (false) this connector."""
config_enable.label:
"""Enable or Disable"""

desc_node_name.desc:
"""The node name."""

desc_node_name.label:
"""Node Name"""

desc_node_status.desc:
"""Node status."""

desc_node_status.label:
"""Node Status"""

desc_status.desc:
"""The status of the connector<br/>
- <code>connecting</code>: the initial state before any health probes were made.<br/>
- <code>connected</code>: when the connector passes the health probes.<br/>
- <code>disconnected</code>: when the connector can not pass health probes.<br/>
- <code>inconsistent</code>: When not all the nodes are at the same status."""

desc_status.label:
"""Connector Status"""

desc_status_reason.desc:
"""This is the reason given in case a connector is failing to connect."""

desc_status_reason.label:
"""Failure reason"""

connector_actions.desc:
"""List of actions added to this connector."""

connector_actions.label:
"""Actions"""
}<|MERGE_RESOLUTION|>--- conflicted
+++ resolved
@@ -12,12 +12,8 @@
 """Connectors"""
 
 connector_field.desc:
-<<<<<<< HEAD
 """Name of the connector specified by the action, used for external resource selection."""
 
-=======
-"""Name of connector used to connect to the resource where the action is to be performed."""
->>>>>>> 956b25cc
 connector_field.label:
 """Connector"""
 
