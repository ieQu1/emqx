--- conflicted
+++ resolved
@@ -60,10 +60,7 @@
     if [ "$old_app_version" = "$now_app_version" ]; then
         changed_lines="$(git diff "$latest_release"...HEAD --ignore-blank-lines -G "$no_comment_re" \
                              -- "$app_path/src" \
-<<<<<<< HEAD
-=======
                              -- "$app_path/include" \
->>>>>>> 1c5ff352
                              -- ":(exclude)$app_path/src/*.appup.src" \
                              -- "$app_path/priv" \
                              -- "$app_path/c_src" | wc -l ) "
