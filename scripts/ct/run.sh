--- conflicted
+++ resolved
@@ -123,16 +123,9 @@
         apps/emqx_dashboard)
             export PROFILE='emqx-enterprise'
             ;;
-<<<<<<< HEAD
-=======
         apps/emqx_rule_engine)
             export PROFILE='emqx-enterprise'
             ;;
-        lib-ee*)
-            ## ensure enterprise profile when testing lib-ee applications
-            export PROFILE='emqx-enterprise'
-            ;;
->>>>>>> 91780920
         apps/*)
             if [[ -f "${WHICH_APP}/BSL.txt" ]]; then
                 export PROFILE='emqx-enterprise'
