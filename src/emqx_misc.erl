--- conflicted
+++ resolved
@@ -45,12 +45,9 @@
         , index_of/2
         , maybe_parse_ip/1
         , ipv6_probe/1
-<<<<<<< HEAD
         , pmap/2
         , pmap/3
-=======
         , ipv6_probe/2
->>>>>>> 92d88202
         ]).
 
 -export([ bin2hexstr_A_F/1
