--- conflicted
+++ resolved
@@ -94,18 +94,6 @@
     emqx_client_sock:close(Sock),
     Data.
 
-<<<<<<< HEAD
-
-%% mqtt_connect_with_tcp(_) ->
-%%     %% Issue #599
-%%     %% Empty clientId and clean_session = false
-%%     {ok, Sock} = gen_tcp:connect({127,0,0,1}, 1883, [binary, {packet, raw}, {active, false}]),
-%%     Packet = raw_send_serialise(?CLIENT),
-%%     gen_tcp:send(Sock, Packet),
-%%     {ok, Data} = gen_tcp:recv(Sock, 0),
-%% %    {ok, ?CONNACK_PACKET(?CONNACK_ACCEPT), _} = raw_recv_pase(Data),
-%%     gen_tcp:close(Sock).
-=======
 mqtt_connect_with_tcp(_) ->
     %% Issue #599
     %% Empty clientId and clean_session = false
@@ -115,7 +103,6 @@
     {ok, Data} = gen_tcp:recv(Sock, 0),
     {ok, ?CONNACK_PACKET(?CONNACK_INVALID_ID), _} = raw_recv_pase(Data),
     emqx_client_sock:close(Sock).
->>>>>>> 53d7d0a9
 
 mqtt_connect_with_ssl_oneway(_) ->
     emqx:shutdown(),
@@ -149,21 +136,6 @@
     after 1000 ->
         ok
     end,
-<<<<<<< HEAD
-    emqttc:disconnect(SslTwoWay),
-    emqttc:disconnect(Sub).
-
-
-%% mqtt_connect_with_ws(_Config) ->
-%%     WS = rfc6455_client:new("ws://127.0.0.1:8083" ++ "/mqtt", self()),
-%%     {ok, _} = rfc6455_client:open(WS),
-%%     Packet = raw_send_serialise(?CLIENT),
-%%     ok = rfc6455_client:send_binary(WS, Packet),
-%%     {binary, P} = rfc6455_client:recv(WS),
-%% %    {ok, ?CONNACK_PACKET(?CONNACK_ACCEPT), _} = raw_recv_pase(P),
-%%     {close, _} = rfc6455_client:close(WS),
-%%     ok.
-=======
     emqx_client_sock:close(Sock).
 
 mqtt_connect_with_ws(_Config) ->
@@ -189,7 +161,6 @@
     {ok, ?PUBACK_PACKET(?PACKETID), _} = raw_recv_pase(PubAck),
     {close, _} = rfc6455_client:close(WS),
     ok.
->>>>>>> 53d7d0a9
 
 cleanSession_validate(_) ->
     {ok, C1} = emqttc:start_link([{host, "localhost"},
